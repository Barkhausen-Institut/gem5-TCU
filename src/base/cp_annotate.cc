--- conflicted
+++ resolved
@@ -163,11 +163,7 @@
     Addr junk;
     char sm[50];
     if (!TheISA::inUserMode(tc))
-<<<<<<< HEAD
         c->getSymTab()->findNearestSymbol(
-=======
-        Loader::debugSymbolTable->findNearestSymbol(
->>>>>>> fa704784
             tc->readIntReg(ReturnAddressReg), st, junk);
 
     tc->getVirtProxy().readString(sm, sm_string, 50);
@@ -341,11 +337,7 @@
     Addr sym_addr = 0;
 
     if (!TheISA::inUserMode(tc)) {
-<<<<<<< HEAD
-        tc->getSymTab()->findNearestSymbol(next_pc, sym, sym_addr);
-=======
-        Loader::debugSymbolTable->findNearestSymbol(next_pc, sym, sym_addr);
->>>>>>> fa704784
+        c->getSymTab()->findNearestSymbol(next_pc, sym, sym_addr);
     } else {
         Linux::ThreadInfo ti(tc);
         string app = ti.curTaskName();
@@ -398,11 +390,7 @@
     std::string st;
     Addr junk;
     if (!TheISA::inUserMode(tc))
-<<<<<<< HEAD
         c->getSymTab()->findNearestSymbol(
-=======
-        Loader::debugSymbolTable->findNearestSymbol(
->>>>>>> fa704784
             tc->readIntReg(ReturnAddressReg), st, junk);
     System *sys = tc->getSystemPtr();
     StringWrap name(sys->name());
