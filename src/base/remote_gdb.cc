--- conflicted
+++ resolved
@@ -671,32 +671,7 @@
 {
     if (!singleStepEvent.scheduled())
         scheduleInstCommitEvent(&singleStepEvent, 1);
-<<<<<<< HEAD
-}
-
-PCEventQueue *BaseRemoteGDB::getPcEventQueue()
-{
-    return &system->pcEventQueue;
-}
-
-EventQueue *
-BaseRemoteGDB::getComInstEventQueue()
-{
-    BaseCPU *cpu = context->getCpuPtr();
-    return cpu->comInstEventQueue[context->threadId()];
-}
-
-void
-BaseRemoteGDB::scheduleInstCommitEvent(Event *ev, int delta)
-{
-    EventQueue *eq = getComInstEventQueue();
-    // Here "ticks" aren't simulator ticks which measure time, they're
-    // instructions committed by the CPU.
-    if (!ev->scheduled())
-        eq->schedule(ev, eq->getCurTick() + delta);
-=======
     trap(SIGTRAP);
->>>>>>> 7fa4c946
 }
 
 void
@@ -785,7 +760,8 @@
     EventQueue *eq = getComInstEventQueue(tc);
     // Here "ticks" aren't simulator ticks which measure time, they're
     // instructions committed by the CPU.
-    eq->schedule(ev, eq->getCurTick() + delta);
+    if (!ev->scheduled())
+    	eq->schedule(ev, eq->getCurTick() + delta);
 }
 
 void
