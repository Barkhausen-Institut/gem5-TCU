--- conflicted
+++ resolved
@@ -116,11 +116,7 @@
         finish(const Fault &fault, const RequestPtr &req,
             gem5::ThreadContext *tc, BaseMMU::Mode mode)
         {
-<<<<<<< HEAD
-            // assert(mode == BaseTLB::Execute);
-=======
-            assert(mode == BaseMMU::Execute);
->>>>>>> 39f85b7a
+            // assert(mode == BaseMMU::Execute);
             fetch->finishTranslation(fault, req);
             delete this;
         }
