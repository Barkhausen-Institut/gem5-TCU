--- conflicted
+++ resolved
@@ -1116,13 +1116,8 @@
                 inst = TheISA::gtoh(*reinterpret_cast<TheISA::MachInst *>
                             (&cacheData[tid][offset]));
 
-<<<<<<< HEAD
-            predecoder.setTC(cpu->thread[tid]->getTC());
-            predecoder.moreBytes(fetch_PC, fetch_PC, inst);
-=======
                 predecoder.setTC(cpu->thread[tid]->getTC());
-                predecoder.moreBytes(fetch_PC, fetch_PC, 0, inst);
->>>>>>> afd00820
+                predecoder.moreBytes(fetch_PC, fetch_PC, inst);
 
                 ext_inst = predecoder.getExtMachInst();
                 staticInst = StaticInstPtr(ext_inst, fetch_PC);
