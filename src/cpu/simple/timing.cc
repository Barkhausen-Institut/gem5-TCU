--- conflicted
+++ resolved
@@ -242,13 +242,7 @@
     if (_status == Idle)
         return;
 
-<<<<<<< HEAD
-    threadInfo[thread_num]->notIdleFraction = 0;
-=======
-    assert(_status == BaseSimpleCPU::Running);
-
     threadInfo[thread_num]->execContextStats.notIdleFraction = 0;
->>>>>>> ea7d012c
 
     if (activeThreads.empty()) {
         _lastStatus = _status;
