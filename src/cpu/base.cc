/*
 * Copyright (c) 2011-2012,2016-2017, 2019-2020 ARM Limited
 * All rights reserved
 *
 * The license below extends only to copyright in the software and shall
 * not be construed as granting a license to any other intellectual
 * property including but not limited to intellectual property relating
 * to a hardware implementation of the functionality of the software
 * licensed hereunder.  You may use the software subject to the license
 * terms below provided that you ensure that this notice is replicated
 * unmodified and in its entirety in all distributions of the software,
 * modified or unmodified, in source code or in binary form.
 *
 * Copyright (c) 2002-2005 The Regents of The University of Michigan
 * Copyright (c) 2011 Regents of the University of California
 * Copyright (c) 2013 Advanced Micro Devices, Inc.
 * Copyright (c) 2013 Mark D. Hill and David A. Wood
 * All rights reserved.
 *
 * Redistribution and use in source and binary forms, with or without
 * modification, are permitted provided that the following conditions are
 * met: redistributions of source code must retain the above copyright
 * notice, this list of conditions and the following disclaimer;
 * redistributions in binary form must reproduce the above copyright
 * notice, this list of conditions and the following disclaimer in the
 * documentation and/or other materials provided with the distribution;
 * neither the name of the copyright holders nor the names of its
 * contributors may be used to endorse or promote products derived from
 * this software without specific prior written permission.
 *
 * THIS SOFTWARE IS PROVIDED BY THE COPYRIGHT HOLDERS AND CONTRIBUTORS
 * "AS IS" AND ANY EXPRESS OR IMPLIED WARRANTIES, INCLUDING, BUT NOT
 * LIMITED TO, THE IMPLIED WARRANTIES OF MERCHANTABILITY AND FITNESS FOR
 * A PARTICULAR PURPOSE ARE DISCLAIMED. IN NO EVENT SHALL THE COPYRIGHT
 * OWNER OR CONTRIBUTORS BE LIABLE FOR ANY DIRECT, INDIRECT, INCIDENTAL,
 * SPECIAL, EXEMPLARY, OR CONSEQUENTIAL DAMAGES (INCLUDING, BUT NOT
 * LIMITED TO, PROCUREMENT OF SUBSTITUTE GOODS OR SERVICES; LOSS OF USE,
 * DATA, OR PROFITS; OR BUSINESS INTERRUPTION) HOWEVER CAUSED AND ON ANY
 * THEORY OF LIABILITY, WHETHER IN CONTRACT, STRICT LIABILITY, OR TORT
 * (INCLUDING NEGLIGENCE OR OTHERWISE) ARISING IN ANY WAY OUT OF THE USE
 * OF THIS SOFTWARE, EVEN IF ADVISED OF THE POSSIBILITY OF SUCH DAMAGE.
 */

#include "cpu/base.hh"

#include <iostream>
#include <sstream>
#include <string>

#include "arch/generic/tlb.hh"
#include "base/cprintf.hh"
#include "base/loader/symtab.hh"
#include "base/logging.hh"
#include "base/output.hh"
#include "base/trace.hh"
#include "cpu/checker/cpu.hh"
#include "cpu/thread_context.hh"
#include "debug/Mwait.hh"
#include "debug/SyscallVerbose.hh"
#include "debug/Thread.hh"
#include "mem/page_table.hh"
#include "params/BaseCPU.hh"
#include "sim/clocked_object.hh"
#include "sim/full_system.hh"
#include "sim/process.hh"
#include "sim/root.hh"
#include "sim/sim_events.hh"
#include "sim/sim_exit.hh"
#include "sim/system.hh"

// Hack
#include "sim/stat_control.hh"

namespace gem5
{

std::unique_ptr<BaseCPU::GlobalStats> BaseCPU::globalStats;

std::vector<BaseCPU *> BaseCPU::cpuList;

// This variable reflects the max number of threads in any CPU.  Be
// careful to only use it once all the CPUs that you care about have
// been initialized
int maxThreadsPerCPU = 1;

CPUProgressEvent::CPUProgressEvent(BaseCPU *_cpu, Tick ival)
    : Event(Event::Progress_Event_Pri), _interval(ival), lastNumInst(0),
      cpu(_cpu), _repeatEvent(true)
{
    if (_interval)
        cpu->schedule(this, curTick() + _interval);
}

void
CPUProgressEvent::process()
{
    Counter temp = cpu->totalOps();

    if (_repeatEvent)
        cpu->schedule(this, curTick() + _interval);

    if (cpu->switchedOut()) {
        return;
    }

#ifndef NDEBUG
    double ipc = double(temp - lastNumInst) / (_interval / cpu->clockPeriod());

    DPRINTFN("%s progress event, total committed:%i, progress insts committed: "
             "%lli, IPC: %0.8d\n", cpu->name(), temp, temp - lastNumInst,
             ipc);
    ipc = 0.0;
#else
    cprintf("%lli: %s progress event, total committed:%i, progress insts "
            "committed: %lli\n", curTick(), cpu->name(), temp,
            temp - lastNumInst);
#endif
    lastNumInst = temp;
}

const char *
CPUProgressEvent::description() const
{
    return "CPU Progress";
}

BaseCPU::BaseCPU(const Params &p, bool is_checker)
    : ClockedObject(p), instCnt(0), _cpuId(p.cpu_id), _socketId(p.socket_id),
      _instRequestorId(p.system->getRequestorId(this, "inst")),
      _dataRequestorId(p.system->getRequestorId(this, "data")),
      _taskId(context_switch_task_id::Unknown), _pid(invldPid),
      _switchedOut(p.switched_out), _cacheLineSize(p.system->cacheLineSize()),
      interrupts(p.interrupts), numThreads(p.numThreads), system(p.system),
      previousCycle(0), previousState(CPU_STATE_SLEEP),
      functionTraceStream(nullptr), currentFunctionStart(0),
      currentFunctionEnd(0), functionEntryTick(0),
      baseStats(this),
      addressMonitor(p.numThreads),
      syscallRetryLatency(p.syscallRetryLatency),
      pwrGatingLatency(p.pwr_gating_latency),
      powerGatingOnIdle(p.power_gating_on_idle),
      enterPwrGatingEvent([this]{ enterPwrGating(); }, name())
{
    // if Python did not provide a valid ID, do it here
    if (_cpuId == -1 ) {
        _cpuId = cpuList.size();
    }

    // add self to global list of CPUs
    cpuList.push_back(this);

    DPRINTF(SyscallVerbose, "Constructing CPU with id %d, socket id %d\n",
            _cpuId, _socketId);

    if (numThreads > maxThreadsPerCPU)
        maxThreadsPerCPU = numThreads;

    functionTracingEnabled = false;
    if (p.function_trace) {
        const std::string fname = csprintf("ftrace.%s", name());
        functionTraceStream = simout.findOrCreate(fname)->stream();

        currentFunctionStart = currentFunctionEnd = 0;
        functionEntryTick = p.function_trace_start;

        if (p.function_trace_start == 0) {
            functionTracingEnabled = true;
        } else {
            Event *event = new EventFunctionWrapper(
                [this]{ enableFunctionTrace(); }, name(), true);
            schedule(event, p.function_trace_start);
        }
    }

    tracer = params().tracer;

    if (params().isa.size() != numThreads) {
        fatal("Number of ISAs (%i) assigned to the CPU does not equal number "
              "of threads (%i).\n", params().isa.size(), numThreads);
    }
}

void
BaseCPU::enableFunctionTrace()
{
    functionTracingEnabled = true;
}

BaseCPU::~BaseCPU()
{
}

void
BaseCPU::postInterrupt(ThreadID tid, int int_num, int index)
{
    interrupts[tid]->post(int_num, index);
    // Only wake up syscall emulation if it is not waiting on a futex.
    // This is to model the fact that instructions such as ARM SEV
    // should wake up a WFE sleep, but not a futex syscall WAIT.
    if (FullSystem || !system->futexMap.is_waiting(threadContexts[tid]))
        wakeup(tid);
}

void
BaseCPU::armMonitor(ThreadID tid, Addr address)
{
    assert(tid < numThreads);
    AddressMonitor &monitor = addressMonitor[tid];

    monitor.armed = true;
    monitor.vAddr = address;
    monitor.pAddr = 0x0;
    DPRINTF(Mwait, "[tid:%d] Armed monitor (vAddr=0x%lx)\n", tid, address);
}

bool
BaseCPU::mwait(ThreadID tid, PacketPtr pkt)
{
    assert(tid < numThreads);
    AddressMonitor &monitor = addressMonitor[tid];

    if (!monitor.gotWakeup) {
        int block_size = cacheLineSize();
        uint64_t mask = ~((uint64_t)(block_size - 1));

        assert(pkt->req->hasPaddr());
        monitor.pAddr = pkt->getAddr() & mask;
        monitor.waiting = true;

        DPRINTF(Mwait, "[tid:%d] mwait called (vAddr=0x%lx, "
                "line's paddr=0x%lx)\n", tid, monitor.vAddr, monitor.pAddr);
        return true;
    } else {
        monitor.gotWakeup = false;
        return false;
    }
}

void
BaseCPU::mwaitAtomic(ThreadID tid, ThreadContext *tc, BaseMMU *mmu)
{
    assert(tid < numThreads);
    AddressMonitor &monitor = addressMonitor[tid];

    RequestPtr req = std::make_shared<Request>();

    Addr addr = monitor.vAddr;
    int block_size = cacheLineSize();
    uint64_t mask = ~((uint64_t)(block_size - 1));
    int size = block_size;

    //The address of the next line if it crosses a cache line boundary.
    Addr secondAddr = roundDown(addr + size - 1, block_size);

    if (secondAddr > addr)
        size = secondAddr - addr;

    req->setVirt(addr, size, 0x0, dataRequestorId(),
            tc->pcState().instAddr());

    // translate to physical address
    Fault fault = mmu->translateAtomic(req, tc, BaseMMU::Read);
    assert(fault == NoFault);

    monitor.pAddr = req->getPaddr() & mask;
    monitor.waiting = true;

    DPRINTF(Mwait, "[tid:%d] mwait called (vAddr=0x%lx, line's paddr=0x%lx)\n",
            tid, monitor.vAddr, monitor.pAddr);
}

void
BaseCPU::init()
{
    // Set up instruction-count-based termination events, if any. This needs
    // to happen after threadContexts has been constructed.
    if (params().max_insts_any_thread != 0) {
        const char *cause = "a thread reached the max instruction count";
        for (ThreadID tid = 0; tid < numThreads; ++tid)
            scheduleInstStop(tid, params().max_insts_any_thread, cause);
    }

    // Set up instruction-count-based termination events for SimPoints
    // Typically, there are more than one action points.
    // Simulation.py is responsible to take the necessary actions upon
    // exitting the simulation loop.
    if (!params().simpoint_start_insts.empty()) {
        const char *cause = "simpoint starting point found";
        for (size_t i = 0; i < params().simpoint_start_insts.size(); ++i)
            scheduleInstStop(0, params().simpoint_start_insts[i], cause);
    }

    if (params().max_insts_all_threads != 0) {
        const char *cause = "all threads reached the max instruction count";

        // allocate & initialize shared downcounter: each event will
        // decrement this when triggered; simulation will terminate
        // when counter reaches 0
        int *counter = new int;
        *counter = numThreads;
        for (ThreadID tid = 0; tid < numThreads; ++tid) {
            Event *event = new CountedExitEvent(cause, *counter);
            threadContexts[tid]->scheduleInstCountEvent(
                    event, params().max_insts_all_threads);
        }
    }

    if (!params().switched_out) {
        registerThreadContexts();

        verifyMemoryMode();
    }
}

void
BaseCPU::startup()
{
    if (params().progress_interval) {
        new CPUProgressEvent(this, params().progress_interval);
    }

    if (_switchedOut)
        powerState->set(enums::PwrState::OFF);

    // Assumption CPU start to operate instantaneously without any latency
    if (powerState->get() == enums::PwrState::UNDEFINED)
        powerState->set(enums::PwrState::ON);

}

probing::PMUUPtr
BaseCPU::pmuProbePoint(const char *name)
{
    probing::PMUUPtr ptr;
    ptr.reset(new probing::PMU(getProbeManager(), name));

    return ptr;
}

void
BaseCPU::regProbePoints()
{
    ppAllCycles = pmuProbePoint("Cycles");
    ppActiveCycles = pmuProbePoint("ActiveCycles");

    ppRetiredInsts = pmuProbePoint("RetiredInsts");
    ppRetiredInstsPC = pmuProbePoint("RetiredInstsPC");
    ppRetiredLoads = pmuProbePoint("RetiredLoads");
    ppRetiredStores = pmuProbePoint("RetiredStores");
    ppRetiredBranches = pmuProbePoint("RetiredBranches");

    ppSleeping = new ProbePointArg<bool>(this->getProbeManager(),
                                         "Sleeping");
}

void
BaseCPU::probeInstCommit(const StaticInstPtr &inst, Addr pc)
{
    if (!inst->isMicroop() || inst->isLastMicroop()) {
        ppRetiredInsts->notify(1);
        ppRetiredInstsPC->notify(pc);
    }

    if (inst->isLoad())
        ppRetiredLoads->notify(1);

    if (inst->isStore() || inst->isAtomic())
        ppRetiredStores->notify(1);

    if (inst->isControl())
        ppRetiredBranches->notify(1);
}

BaseCPU::
BaseCPUStats::BaseCPUStats(statistics::Group *parent)
    : statistics::Group(parent),
      ADD_STAT(numCycles, statistics::units::Cycle::get(),
               "Number of cpu cycles simulated"),
      ADD_STAT(numWorkItemsStarted, statistics::units::Count::get(),
               "Number of work items this cpu started"),
      ADD_STAT(numWorkItemsCompleted, statistics::units::Count::get(),
               "Number of work items this cpu completed")
{
}

void
BaseCPU::regStats()
{
    ClockedObject::regStats();

    if (!globalStats) {
        /* We need to construct the global CPU stat structure here
         * since it needs a pointer to the Root object. */
        globalStats.reset(new GlobalStats(Root::root()));
    }

    using namespace statistics;

    int size = threadContexts.size();
    if (size > 1) {
        for (int i = 0; i < size; ++i) {
            std::stringstream namestr;
            ccprintf(namestr, "%s.ctx%d", name(), i);
            threadContexts[i]->regStats(namestr.str());
        }
    } else if (size == 1)
        threadContexts[0]->regStats(name());
}

Port &
BaseCPU::getPort(const std::string &if_name, PortID idx)
{
    // Get the right port based on name. This applies to all the
    // subclasses of the base CPU and relies on their implementation
    // of getDataPort and getInstPort.
    if (if_name == "dcache_port")
        return getDataPort();
    else if (if_name == "icache_port")
        return getInstPort();
    else
        return ClockedObject::getPort(if_name, idx);
}

void
BaseCPU::registerThreadContexts()
{
    assert(system->multiThread || numThreads == 1);

    fatal_if(interrupts.size() != numThreads,
             "CPU %s has %i interrupt controllers, but is expecting one "
             "per thread (%i)\n",
             name(), interrupts.size(), numThreads);

    for (ThreadID tid = 0; tid < threadContexts.size(); ++tid) {
        ThreadContext *tc = threadContexts[tid];

        system->registerThreadContext(tc);

        if (!FullSystem)
            tc->getProcessPtr()->assignThreadContext(tc->contextId());

        interrupts[tid]->setThreadContext(tc);
        tc->getIsaPtr()->setThreadContext(tc);
    }
}

void
BaseCPU::deschedulePowerGatingEvent()
{
    if (enterPwrGatingEvent.scheduled()){
        deschedule(enterPwrGatingEvent);
    }
}

void
BaseCPU::schedulePowerGatingEvent()
{
    for (auto tc : threadContexts) {
        if (tc->status() == ThreadContext::Active)
            return;
    }

    if (powerState->get() == enums::PwrState::CLK_GATED &&
        powerGatingOnIdle) {
        assert(!enterPwrGatingEvent.scheduled());
        // Schedule a power gating event when clock gated for the specified
        // amount of time
        schedule(enterPwrGatingEvent, clockEdge(pwrGatingLatency));
    }
}

int
BaseCPU::findContext(ThreadContext *tc)
{
    ThreadID size = threadContexts.size();
    for (ThreadID tid = 0; tid < size; ++tid) {
        if (tc == threadContexts[tid])
            return tid;
    }
    return 0;
}

void
BaseCPU::activateContext(ThreadID thread_num)
{
    DPRINTF(Thread, "activate contextId %d\n",
            threadContexts[thread_num]->contextId());
    // Squash enter power gating event while cpu gets activated
    if (enterPwrGatingEvent.scheduled())
        deschedule(enterPwrGatingEvent);
    // For any active thread running, update CPU power state to active (ON)
    powerState->set(enums::PwrState::ON);

    updateCycleCounters(CPU_STATE_WAKEUP);
}

void
BaseCPU::suspendContext(ThreadID thread_num)
{
    DPRINTF(Thread, "suspend contextId %d\n",
            threadContexts[thread_num]->contextId());
    // Check if all threads are suspended
    for (auto t : threadContexts) {
        if (t->status() != ThreadContext::Suspended) {
            return;
        }
    }

    // All CPU thread are suspended, update cycle count
    updateCycleCounters(CPU_STATE_SLEEP);

    // All CPU threads suspended, enter lower power state for the CPU
    powerState->set(enums::PwrState::CLK_GATED);

    // If pwrGatingLatency is set to 0 then this mechanism is disabled
    if (powerGatingOnIdle) {
        // Schedule power gating event when clock gated for pwrGatingLatency
        // cycles
        schedule(enterPwrGatingEvent, clockEdge(pwrGatingLatency));
    }
}

void
BaseCPU::haltContext(ThreadID thread_num)
{
    updateCycleCounters(BaseCPU::CPU_STATE_SLEEP);
}

void
BaseCPU::enterPwrGating(void)
{
    powerState->set(enums::PwrState::OFF);
}

void
BaseCPU::switchOut()
{
    assert(!_switchedOut);
    _switchedOut = true;

    // Flush all TLBs in the CPU to avoid having stale translations if
    // it gets switched in later.
    flushTLBs();

    // Go to the power gating state
    powerState->set(enums::PwrState::OFF);
}

void
BaseCPU::takeOverFrom(BaseCPU *oldCPU)
{
    assert(threadContexts.size() == oldCPU->threadContexts.size());
    assert(_cpuId == oldCPU->cpuId());
    assert(_switchedOut);
    assert(oldCPU != this);
    _pid = oldCPU->getPid();
    _taskId = oldCPU->taskId();
    // Take over the power state of the switchedOut CPU
    powerState->set(oldCPU->powerState->get());

    previousState = oldCPU->previousState;
    previousCycle = oldCPU->previousCycle;

    _switchedOut = false;

    ThreadID size = threadContexts.size();
    for (ThreadID i = 0; i < size; ++i) {
        ThreadContext *newTC = threadContexts[i];
        ThreadContext *oldTC = oldCPU->threadContexts[i];

        newTC->getIsaPtr()->setThreadContext(newTC);

        newTC->takeOverFrom(oldTC);

        assert(newTC->contextId() == oldTC->contextId());
        assert(newTC->threadId() == oldTC->threadId());
        system->replaceThreadContext(newTC, newTC->contextId());

        /* This code no longer works since the zero register (e.g.,
         * r31 on Alpha) doesn't necessarily contain zero at this
         * point.
           if (debug::Context)
            ThreadContext::compare(oldTC, newTC);
        */

        newTC->getMMUPtr()->takeOverFrom(oldTC->getMMUPtr());

        // Checker whether or not we have to transfer CheckerCPU
        // objects over in the switch
        CheckerCPU *old_checker = oldTC->getCheckerCpuPtr();
        CheckerCPU *new_checker = newTC->getCheckerCpuPtr();
        if (old_checker && new_checker) {
            new_checker->getMMUPtr()->takeOverFrom(old_checker->getMMUPtr());
        }
    }

    interrupts = oldCPU->interrupts;
    for (ThreadID tid = 0; tid < numThreads; tid++) {
        interrupts[tid]->setThreadContext(threadContexts[tid]);
    }
    oldCPU->interrupts.clear();

    // All CPUs have an instruction and a data port, and the new CPU's
    // ports are dangling while the old CPU has its ports connected
    // already. Unbind the old CPU and then bind the ports of the one
    // we are switching to.
    getInstPort().takeOverFrom(&oldCPU->getInstPort());
    getDataPort().takeOverFrom(&oldCPU->getDataPort());
}

void
BaseCPU::flushTLBs()
{
    for (ThreadID i = 0; i < threadContexts.size(); ++i) {
        ThreadContext &tc(*threadContexts[i]);
        CheckerCPU *checker(tc.getCheckerCpuPtr());

        tc.getMMUPtr()->flushAll();
        if (checker) {
            checker->getMMUPtr()->flushAll();
        }
    }
}

void
BaseCPU::serialize(CheckpointOut &cp) const
{
    SERIALIZE_SCALAR(instCnt);

    if (!_switchedOut) {
        /* Unlike _pid, _taskId is not serialized, as they are dynamically
         * assigned unique ids that are only meaningful for the duration of
         * a specific run. We will need to serialize the entire taskMap in
         * system. */
        SERIALIZE_SCALAR(_pid);

        // Serialize the threads, this is done by the CPU implementation.
        for (ThreadID i = 0; i < numThreads; ++i) {
            ScopedCheckpointSection sec(cp, csprintf("xc.%i", i));
            interrupts[i]->serialize(cp);
            serializeThread(cp, i);
        }
    }
}

void
BaseCPU::unserialize(CheckpointIn &cp)
{
    UNSERIALIZE_SCALAR(instCnt);

    if (!_switchedOut) {
        UNSERIALIZE_SCALAR(_pid);

        // Unserialize the threads, this is done by the CPU implementation.
        for (ThreadID i = 0; i < numThreads; ++i) {
            ScopedCheckpointSection sec(cp, csprintf("xc.%i", i));
            interrupts[i]->unserialize(cp);
            unserializeThread(cp, i);
        }
    }
}

void
BaseCPU::scheduleInstStop(ThreadID tid, Counter insts, const char *cause)
{
    const Tick now(getCurrentInstCount(tid));
    Event *event(new LocalSimLoopExitEvent(cause, 0));

    threadContexts[tid]->scheduleInstCountEvent(event, now + insts);
}

Tick
BaseCPU::getCurrentInstCount(ThreadID tid)
{
    return threadContexts[tid]->getCurrentInstCount();
}

AddressMonitor::AddressMonitor()
{
    armed = false;
    waiting = false;
    gotWakeup = false;
}

bool
AddressMonitor::doMonitor(PacketPtr pkt)
{
    assert(pkt->req->hasPaddr());
    if (armed && waiting) {
        if (pAddr == pkt->getAddr()) {
            DPRINTF(Mwait, "pAddr=0x%lx invalidated: waking up core\n",
                    pkt->getAddr());
            waiting = false;
            return true;
        }
    }
    return false;
}


void
BaseCPU::traceFunctionsInternal(const Loader::SymbolTable &symtab, Addr pc)
{
<<<<<<< HEAD
    if (symtab.empty())
=======
    if (loader::debugSymbolTable.empty())
>>>>>>> 39f85b7a
        return;

    // if pc enters different function, print new function symbol and
    // update saved range.  Otherwise do nothing.
    if (pc < currentFunctionStart || pc >= currentFunctionEnd) {
<<<<<<< HEAD
        auto it = symtab.findNearest(pc, currentFunctionEnd);
=======
        auto it = loader::debugSymbolTable.findNearest(
                pc, currentFunctionEnd);
>>>>>>> 39f85b7a

        std::string sym_str;
        if (it == loader::debugSymbolTable.end()) {
            // no symbol found: use addr as label
            sym_str = csprintf("%#x", pc);
            currentFunctionStart = pc;
            currentFunctionEnd = pc + 1;
        } else {
            sym_str = it->name;
            currentFunctionStart = it->address;
        }

        ccprintf(*functionTraceStream, " (%d)\n%d: %s",
                 curTick() - functionEntryTick, curTick(), sym_str);
        functionEntryTick = curTick();
    }
}


BaseCPU::GlobalStats::GlobalStats(statistics::Group *parent)
    : statistics::Group(parent),
    ADD_STAT(simInsts, statistics::units::Count::get(),
             "Number of instructions simulated"),
    ADD_STAT(simOps, statistics::units::Count::get(),
             "Number of ops (including micro ops) simulated"),
    ADD_STAT(hostInstRate, statistics::units::Rate<
                statistics::units::Count, statistics::units::Second>::get(),
             "Simulator instruction rate (inst/s)"),
    ADD_STAT(hostOpRate, statistics::units::Rate<
                statistics::units::Count, statistics::units::Second>::get(),
             "Simulator op (including micro ops) rate (op/s)")
{
    simInsts
        .functor(BaseCPU::numSimulatedInsts)
        .precision(0)
        .prereq(simInsts)
        ;

    simOps
        .functor(BaseCPU::numSimulatedOps)
        .precision(0)
        .prereq(simOps)
        ;

    hostInstRate
        .precision(0)
        .prereq(simInsts)
        ;

    hostOpRate
        .precision(0)
        .prereq(simOps)
        ;

    hostInstRate = simInsts / hostSeconds;
    hostOpRate = simOps / hostSeconds;
}

} // namespace gem5<|MERGE_RESOLUTION|>--- conflicted
+++ resolved
@@ -701,22 +701,13 @@
 void
 BaseCPU::traceFunctionsInternal(const Loader::SymbolTable &symtab, Addr pc)
 {
-<<<<<<< HEAD
     if (symtab.empty())
-=======
-    if (loader::debugSymbolTable.empty())
->>>>>>> 39f85b7a
         return;
 
     // if pc enters different function, print new function symbol and
     // update saved range.  Otherwise do nothing.
     if (pc < currentFunctionStart || pc >= currentFunctionEnd) {
-<<<<<<< HEAD
         auto it = symtab.findNearest(pc, currentFunctionEnd);
-=======
-        auto it = loader::debugSymbolTable.findNearest(
-                pc, currentFunctionEnd);
->>>>>>> 39f85b7a
 
         std::string sym_str;
         if (it == loader::debugSymbolTable.end()) {
