//
// Copyright (c) 2010 ARM Limited
// All rights reserved
//
// The license below extends only to copyright in the software and shall
// not be construed as granting a license to any other intellectual
// property including but not limited to intellectual property relating
// to a hardware implementation of the functionality of the software
// licensed hereunder.  You may use the software subject to the license
// terms below provided that you ensure that this notice is replicated
// unmodified and in its entirety in all distributions of the software,
// modified or unmodified, in source code or in binary form.
//
// Redistribution and use in source and binary forms, with or without
// modification, are permitted provided that the following conditions are
// met: redistributions of source code must retain the above copyright
// notice, this list of conditions and the following disclaimer;
// redistributions in binary form must reproduce the above copyright
// notice, this list of conditions and the following disclaimer in the
// documentation and/or other materials provided with the distribution;
// neither the name of the copyright holders nor the names of its
// contributors may be used to endorse or promote products derived from
// this software without specific prior written permission.
//
// THIS SOFTWARE IS PROVIDED BY THE COPYRIGHT HOLDERS AND CONTRIBUTORS
// "AS IS" AND ANY EXPRESS OR IMPLIED WARRANTIES, INCLUDING, BUT NOT
// LIMITED TO, THE IMPLIED WARRANTIES OF MERCHANTABILITY AND FITNESS FOR
// A PARTICULAR PURPOSE ARE DISCLAIMED. IN NO EVENT SHALL THE COPYRIGHT
// OWNER OR CONTRIBUTORS BE LIABLE FOR ANY DIRECT, INDIRECT, INCIDENTAL,
// SPECIAL, EXEMPLARY, OR CONSEQUENTIAL DAMAGES (INCLUDING, BUT NOT
// LIMITED TO, PROCUREMENT OF SUBSTITUTE GOODS OR SERVICES; LOSS OF USE,
// DATA, OR PROFITS; OR BUSINESS INTERRUPTION) HOWEVER CAUSED AND ON ANY
// THEORY OF LIABILITY, WHETHER IN CONTRACT, STRICT LIABILITY, OR TORT
// (INCLUDING NEGLIGENCE OR OTHERWISE) ARISING IN ANY WAY OUT OF THE USE
// OF THIS SOFTWARE, EVEN IF ADVISED OF THE POSSIBILITY OF SUCH DAMAGE.
//
// Authors: Gene Wu
///

def format M5ops() {{
    decode_block = '''
    {
        const uint32_t m5func = bits(machInst, 23, 16);
        switch(m5func) {
<<<<<<< HEAD
            case 0x00: return new Arm(machInst);
            case 0x01: return new Quiesce(machInst);
            case 0x02: return new QuiesceNs(machInst);
            case 0x03: return new QuiesceCycles(machInst);
            case 0x04: return new QuiesceTime(machInst);
            case 0x07: return new Rpns(machInst);
            case 0x09: return new WakeCPU(machInst);
            case 0x10: return new Deprecated_ivlb(machInst);
            case 0x11: return new Deprecated_ivle(machInst);
            case 0x20: return new Deprecated_exit (machInst);
            case 0x21: return new M5exit(machInst);
            case 0x22: return new M5fail(machInst);
            case 0x31: return new Loadsymbol(machInst);
            case 0x30: return new Initparam(machInst);
            case 0x40: return new Resetstats(machInst);
            case 0x41: return new Dumpstats(machInst);
            case 0x42: return new Dumpresetstats(machInst);
            case 0x43: return new M5checkpoint(machInst);
            case 0x4F: return new M5writefile(machInst);
            case 0x50: return new M5readfile(machInst);
            case 0x51: return new M5break(machInst);
            case 0x52: return new M5switchcpu(machInst);
            case 0x53: return new M5addsymbol(machInst);
            case 0x54: return new M5panic(machInst);
            case 0x5a: return new M5workbegin(machInst);
            case 0x5b: return new M5workend(machInst);
            case 0x63: return new M5getcycles(machInst);
=======
            case M5OP_ARM: return new Arm(machInst);
            case M5OP_QUIESCE: return new Quiesce(machInst);
            case M5OP_QUIESCE_NS: return new QuiesceNs(machInst);
            case M5OP_QUIESCE_CYCLE: return new QuiesceCycles(machInst);
            case M5OP_QUIESCE_TIME: return new QuiesceTime(machInst);
            case M5OP_RPNS: return new Rpns(machInst);
            case M5OP_WAKE_CPU: return new WakeCPU(machInst);
            case M5OP_DEPRECATED1: return new Deprecated_ivlb(machInst);
            case M5OP_DEPRECATED2: return new Deprecated_ivle(machInst);
            case M5OP_DEPRECATED3: return new Deprecated_exit (machInst);
            case M5OP_EXIT: return new M5exit(machInst);
            case M5OP_FAIL: return new M5fail(machInst);
            case M5OP_LOAD_SYMBOL: return new Loadsymbol(machInst);
            case M5OP_INIT_PARAM: return new Initparam(machInst);
            case M5OP_RESET_STATS: return new Resetstats(machInst);
            case M5OP_DUMP_STATS: return new Dumpstats(machInst);
            case M5OP_DUMP_RESET_STATS: return new Dumpresetstats(machInst);
            case M5OP_CHECKPOINT: return new M5checkpoint(machInst);
            case M5OP_WRITE_FILE: return new M5writefile(machInst);
            case M5OP_READ_FILE: return new M5readfile(machInst);
            case M5OP_DEBUG_BREAK: return new M5break(machInst);
            case M5OP_SWITCH_CPU: return new M5switchcpu(machInst);
            case M5OP_ADD_SYMBOL: return new M5addsymbol(machInst);
            case M5OP_PANIC: return new M5panic(machInst);
            case M5OP_WORK_BEGIN: return new M5workbegin(machInst);
            case M5OP_WORK_END: return new M5workend(machInst);
            default: return new Unknown(machInst);
>>>>>>> 7fa4c946
        }
   }
   '''
}};<|MERGE_RESOLUTION|>--- conflicted
+++ resolved
@@ -42,35 +42,6 @@
     {
         const uint32_t m5func = bits(machInst, 23, 16);
         switch(m5func) {
-<<<<<<< HEAD
-            case 0x00: return new Arm(machInst);
-            case 0x01: return new Quiesce(machInst);
-            case 0x02: return new QuiesceNs(machInst);
-            case 0x03: return new QuiesceCycles(machInst);
-            case 0x04: return new QuiesceTime(machInst);
-            case 0x07: return new Rpns(machInst);
-            case 0x09: return new WakeCPU(machInst);
-            case 0x10: return new Deprecated_ivlb(machInst);
-            case 0x11: return new Deprecated_ivle(machInst);
-            case 0x20: return new Deprecated_exit (machInst);
-            case 0x21: return new M5exit(machInst);
-            case 0x22: return new M5fail(machInst);
-            case 0x31: return new Loadsymbol(machInst);
-            case 0x30: return new Initparam(machInst);
-            case 0x40: return new Resetstats(machInst);
-            case 0x41: return new Dumpstats(machInst);
-            case 0x42: return new Dumpresetstats(machInst);
-            case 0x43: return new M5checkpoint(machInst);
-            case 0x4F: return new M5writefile(machInst);
-            case 0x50: return new M5readfile(machInst);
-            case 0x51: return new M5break(machInst);
-            case 0x52: return new M5switchcpu(machInst);
-            case 0x53: return new M5addsymbol(machInst);
-            case 0x54: return new M5panic(machInst);
-            case 0x5a: return new M5workbegin(machInst);
-            case 0x5b: return new M5workend(machInst);
-            case 0x63: return new M5getcycles(machInst);
-=======
             case M5OP_ARM: return new Arm(machInst);
             case M5OP_QUIESCE: return new Quiesce(machInst);
             case M5OP_QUIESCE_NS: return new QuiesceNs(machInst);
@@ -97,8 +68,8 @@
             case M5OP_PANIC: return new M5panic(machInst);
             case M5OP_WORK_BEGIN: return new M5workbegin(machInst);
             case M5OP_WORK_END: return new M5workend(machInst);
+            case M5OP_GET_CYCLES: return new M5getcycles(machInst);
             default: return new Unknown(machInst);
->>>>>>> 7fa4c946
         }
    }
    '''
