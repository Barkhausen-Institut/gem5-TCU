// Copyright (c) 2006-2007 The Regents of The University of Michigan
// All rights reserved.
//
// Redistribution and use in source and binary forms, with or without
// modification, are permitted provided that the following conditions are
// met: redistributions of source code must retain the above copyright
// notice, this list of conditions and the following disclaimer;
// redistributions in binary form must reproduce the above copyright
// notice, this list of conditions and the following disclaimer in the
// documentation and/or other materials provided with the distribution;
// neither the name of the copyright holders nor the names of its
// contributors may be used to endorse or promote products derived from
// this software without specific prior written permission.
//
// THIS SOFTWARE IS PROVIDED BY THE COPYRIGHT HOLDERS AND CONTRIBUTORS
// "AS IS" AND ANY EXPRESS OR IMPLIED WARRANTIES, INCLUDING, BUT NOT
// LIMITED TO, THE IMPLIED WARRANTIES OF MERCHANTABILITY AND FITNESS FOR
// A PARTICULAR PURPOSE ARE DISCLAIMED. IN NO EVENT SHALL THE COPYRIGHT
// OWNER OR CONTRIBUTORS BE LIABLE FOR ANY DIRECT, INDIRECT, INCIDENTAL,
// SPECIAL, EXEMPLARY, OR CONSEQUENTIAL DAMAGES (INCLUDING, BUT NOT
// LIMITED TO, PROCUREMENT OF SUBSTITUTE GOODS OR SERVICES; LOSS OF USE,
// DATA, OR PROFITS; OR BUSINESS INTERRUPTION) HOWEVER CAUSED AND ON ANY
// THEORY OF LIABILITY, WHETHER IN CONTRACT, STRICT LIABILITY, OR TORT
// (INCLUDING NEGLIGENCE OR OTHERWISE) ARISING IN ANY WAY OUT OF THE USE
// OF THIS SOFTWARE, EVEN IF ADVISED OF THE POSSIBILITY OF SUCH DAMAGE.

////////////////////////////////////////////////////////////////////
//
// The actual decoder specification
//

decode OP default Unknown::unknown()
{
    0x0: decode OP2
    {
        // Throw an illegal instruction acception
        0x0: Trap::illtrap({{fault = std::make_shared<IllegalInstruction>();}});
        format BranchN
        {
            // bpcc
            0x1: decode COND2
            {
                // Branch Always
                0x8: bpa(19, annul_code={{
                                 NPC = PC + disp;
                                 NNPC = PC + disp + 4;
                             }});
                // Branch Never
                0x0: bpn(19, {{;}},
                             annul_code={{
                                 NNPC = NPC + 8;
                                 NPC = NPC + 4;
                             }});
                default: decode BPCC
                {
                    0x0: bpcci(19, test={{passesCondition(Ccr<3:0>, COND2)}});
                    0x2: bpccx(19, test={{passesCondition(Ccr<7:4>, COND2)}});
                }
            }
            // bicc
            0x2: decode COND2
            {
                // Branch Always
                0x8: ba(22, annul_code={{
                                NPC = PC + disp;
                                NNPC = PC + disp + 4;
                            }});
                // Branch Never
                0x0: bn(22, {{;}},
                            annul_code={{
                                NNPC = NPC + 8;
                                NPC = NPC + 4;
                            }});
                default: bicc(22, test={{passesCondition(Ccr<3:0>, COND2)}});
            }
        }
        0x3: decode RCOND2
        {
            format BranchSplit
            {
                0x1: bpreq(test={{Rs1_sdw == 0}});
                0x2: bprle(test={{Rs1_sdw <= 0}});
                0x3: bprl(test={{Rs1_sdw < 0}});
                0x5: bprne(test={{Rs1_sdw != 0}});
                0x6: bprg(test={{Rs1_sdw > 0}});
                0x7: bprge(test={{Rs1_sdw >= 0}});
            }
        }
        // SETHI (or NOP if rd == 0 and imm == 0)
        0x4: SetHi::sethi({{Rd_udw = imm;}});
        // fbpfcc
        0x5: decode COND2 {
            format BranchN {
                // Branch Always
                0x8: fbpa(22, annul_code={{
                                  NPC = PC + disp;
                                  NNPC = PC + disp + 4;
                              }});
                // Branch Never
                0x0: fbpn(22, {{;}},
                             annul_code={{
                                 NNPC = NPC + 8;
                                 NPC = NPC + 4;
                             }});
                default: decode BPCC {
                    0x0: fbpfcc0(19, test=
                                 {{passesFpCondition(Fsr<11:10>, COND2)}});
                    0x1: fbpfcc1(19, test=
                                 {{passesFpCondition(Fsr<33:32>, COND2)}});
                    0x2: fbpfcc2(19, test=
                                 {{passesFpCondition(Fsr<35:34>, COND2)}});
                    0x3: fbpfcc3(19, test=
                                 {{passesFpCondition(Fsr<37:36>, COND2)}});
                }
            }
        }
        // fbfcc
        0x6: decode COND2 {
            format BranchN {
                // Branch Always
                0x8: fba(22, annul_code={{
                                 NPC = PC + disp;
                                 NNPC = PC + disp + 4;
                             }});
                // Branch Never
                0x0: fbn(22, {{;}},
                             annul_code={{
                                 NNPC = NPC + 8;
                                 NPC = NPC + 4;
                             }});
                default: fbfcc(22, test=
                               {{passesFpCondition(Fsr<11:10>, COND2)}});
            }
        }
    }
    0x1: BranchN::call(30, {{
            RegVal midVal;
            R15 = midVal = (Pstate.am ? (PC)<31:0> : PC);
            NNPC = midVal + disp;
    }},None, None, IsIndirectControl, IsCall);
    0x2: decode OP3 {
        format IntOp {
            0x00: add({{Rd = Rs1_sdw + Rs2_or_imm13;}});
            0x01: and({{Rd = Rs1_sdw & Rs2_or_imm13;}});
            0x02: or({{Rd = Rs1_sdw | Rs2_or_imm13;}});
            0x03: xor({{Rd = Rs1_sdw ^ Rs2_or_imm13;}});
            0x04: sub({{Rd = Rs1_sdw - Rs2_or_imm13;}});
            0x05: andn({{Rd = Rs1_sdw & ~Rs2_or_imm13;}});
            0x06: orn({{Rd = Rs1_sdw | ~Rs2_or_imm13;}});
            0x07: xnor({{Rd = ~(Rs1_sdw ^ Rs2_or_imm13);}});
            0x08: addc({{Rd = Rs1_sdw + Rs2_or_imm13 + Ccr<0:0>;}});
            0x09: mulx({{Rd = Rs1_sdw * Rs2_or_imm13;}});
            0x0A: umul({{
                Rd = Rs1_udw<31:0> * Rs2_or_imm13<31:0>;
                Y = Rd<63:32>;
            }});
            0x0B: smul({{
                Rd_sdw = szext<32>(Rs1_sdw) * szext<32>(Rs2_or_imm13);
                Y = Rd_sdw<63:32>;
            }});
            0x0C: subc({{Rd_sdw = Rs1_sdw + (~Rs2_or_imm13) + 1 - Ccr<0:0>}});
            0x0D: udivx({{
                if (Rs2_or_imm13 == 0)
                    fault = std::make_shared<DivisionByZero>();
                else
                    Rd_udw = Rs1_udw / Rs2_or_imm13;
            }});
            0x0E: udiv({{
                if (Rs2_or_imm13 == 0) {
                    fault = std::make_shared<DivisionByZero>();
                } else {
                    Rd_udw = ((Y << 32) | Rs1_udw<31:0>) / Rs2_or_imm13;
                    if (Rd_udw >> 32 != 0)
                        Rd_udw = 0xFFFFFFFF;
                }
            }});
            0x0F: sdiv({{
                if (Rs2_or_imm13_sdw == 0) {
                    fault = std::make_shared<DivisionByZero>();
                } else {
                    Rd_udw = ((int64_t)((Y << 32) |
                            Rs1_sdw<31:0>)) / Rs2_or_imm13_sdw;
                    if ((int64_t)Rd_udw >=
                        std::numeric_limits<int32_t>::max()) {
                        Rd_udw = 0x7FFFFFFF;
                    } else if ((int64_t)Rd_udw <=
                        std::numeric_limits<int32_t>::min()) {
                        Rd_udw = 0xFFFFFFFF80000000ULL;
                    }
                }
            }});
        }
        format IntOpCc {
            0x10: addcc({{
                    int64_t res, op1 = Rs1, op2 = Rs2_or_imm13;
                    Rd = res = op1 + op2;
                }});
            0x11: IntOpCcRes::andcc({{Rd = Rs1 & Rs2_or_imm13;}});
            0x12: IntOpCcRes::orcc({{Rd = Rs1 | Rs2_or_imm13;}});
            0x13: IntOpCcRes::xorcc({{Rd = Rs1 ^ Rs2_or_imm13;}});
            0x14: subcc({{
                    int64_t res, op1 = Rs1, op2 = Rs2_or_imm13;
                    Rd = res = op1 - op2;
                }}, sub=True);
            0x15: IntOpCcRes::andncc({{Rd = Rs1 & ~Rs2_or_imm13;}});
            0x16: IntOpCcRes::orncc({{Rd = Rs1 | ~Rs2_or_imm13;}});
            0x17: IntOpCcRes::xnorcc({{Rd = ~(Rs1 ^ Rs2_or_imm13);}});
            0x18: addccc({{
                    int64_t res, op1 = Rs1, op2 = Rs2_or_imm13;
                    Rd = res = op1 + op2 + Ccr<0:>;
                }});
            0x1A: IntOpCcRes::umulcc({{
                uint64_t resTemp;
                Rd = resTemp = Rs1_udw<31:0> * Rs2_or_imm13_udw<31:0>;
                Y = resTemp<63:32>;}});
            0x1B: IntOpCcRes::smulcc({{
                int64_t resTemp;
                Rd = resTemp = szext<32>(Rs1_sdw) * szext<32>(Rs2_or_imm13);
                Y = resTemp<63:32>;}});
            0x1C: subccc({{
                    int64_t res, op1 = Rs1, op2 = Rs2_or_imm13;
                    Rd = res = op1 - op2 - Ccr<0:>;
                }}, sub=True);
            0x1D: IntOpCcRes::udivxcc({{
                if (Rs2_or_imm13_udw == 0)
                    fault = std::make_shared<DivisionByZero>();
                else
                    Rd = Rs1_udw / Rs2_or_imm13_udw;}});
            0x1E: IntOpCcRes::udivcc({{
                    uint64_t resTemp;
                    uint32_t val2 = Rs2_or_imm13_udw;
                    int32_t overflow = 0;
                    if (val2 == 0) {
                        fault = std::make_shared<DivisionByZero>();
                    } else {
                        resTemp = (uint64_t)((Y << 32) | Rs1_udw<31:0>) / val2;
                        overflow = (resTemp<63:32> != 0);
                        if (overflow)
                            Rd = resTemp = 0xFFFFFFFF;
                        else
                            Rd = resTemp;
                    }
                }}, iv={{overflow}});
            0x1F: IntOpCcRes::sdivcc({{
                    int64_t val2 = Rs2_or_imm13_sdw<31:0>;
                    bool overflow = false, underflow = false;
                    if (val2 == 0) {
                        fault = std::make_shared<DivisionByZero>();
                    } else {
                        Rd_sdw = ((Y_sdw << 32) | Rs1_sdw<31:0>) / val2;
                        overflow =
                            (Rd_sdw >= std::numeric_limits<int32_t>::max());
                        underflow =
                            (Rd_sdw <= std::numeric_limits<int32_t>::min());
                        if (overflow)
                            Rd_sdw = 0x7FFFFFFF;
                        else if (underflow)
                            Rd_sdw = 0xFFFFFFFF80000000ULL;
                    }
                }}, iv={{overflow || underflow}});
            0x20: taddcc({{
                    int64_t res, op1 = Rs1, op2 = Rs2_or_imm13;
                    Rd = res = Rs1 + op2;
                }}, iv={{
                    (op1 & mask(2)) || (op2 & mask(2)) ||
                    findOverflow(32, res, op1, op2)
                }});
            0x21: tsubcc({{
                    int64_t res, op1 = Rs1, op2 = Rs2_or_imm13;
                    Rd = res = Rs1 - op2;
                }}, iv={{
                    (op1 & mask(2)) || (op2 & mask(2)) ||
                    findOverflow(32, res, op1, ~op2)
                }}, sub=True);
            0x22: taddcctv({{
                    int64_t res, op1 = Rs1, op2 = Rs2_or_imm13;
                    Rd = res = op1 + op2;
                    bool overflow = (op1 & mask(2)) || (op2 & mask(2)) ||
                        findOverflow(32, res, op1, op2);
                    if (overflow)
                        fault = std::make_shared<TagOverflow>();
                }}, iv={{overflow}});
            0x23: tsubcctv({{
                    int64_t res, op1 = Rs1, op2 = Rs2_or_imm13;
                    Rd = res = op1 - op2;
                    bool overflow = (op1 & mask(2)) || (op2 & mask(2)) ||
                        findOverflow(32, res, op1, ~op2);
                    if (overflow)
                        fault = std::make_shared<TagOverflow>();
                }}, iv={{overflow}}, sub=True);
            0x24: mulscc({{
                    int32_t savedLSB = Rs1<0:>;

                    // Step 1
                    int64_t multiplicand = Rs2_or_imm13;
                    // Step 2
                    int32_t partialP = Rs1<31:1> |
                        ((Ccr<3:3> ^ Ccr<1:1>) << 31);
                    // Step 3
                    int32_t added = Y<0:> ? multiplicand : 0;
                    int64_t res, op1 = partialP, op2 = added;
                    Rd = res = partialP + added;
                    // Steps 4 & 5
                    Y = Y<31:1> | (savedLSB << 31);
                }});
        }
        format IntOp
        {
            0x25: decode X {
                0x0: sll({{Rd = Rs1 << (I ? SHCNT32 : Rs2<4:0>);}});
                0x1: sllx({{Rd = Rs1 << (I ? SHCNT64 : Rs2<5:0>);}});
            }
            0x26: decode X {
                0x0: srl({{Rd = Rs1_uw >> (I ? SHCNT32 : Rs2<4:0>);}});
                0x1: srlx({{Rd = Rs1_udw >> (I ? SHCNT64 : Rs2<5:0>);}});
            }
            0x27: decode X {
                0x0: sra({{Rd = Rs1_sw >> (I ? SHCNT32 : Rs2<4:0>);}});
                0x1: srax({{Rd = Rs1_sdw >> (I ? SHCNT64 : Rs2<5:0>);}});
            }
            0x28: decode RS1 {
                0x00: NoPriv::rdy({{Rd = Y<31:0>;}});
                // 1 should cause an illegal instruction exception
                0x02: NoPriv::rdccr({{Rd = Ccr;}});
                0x03: NoPriv::rdasi({{Rd = Asi;}});
                0x04: Priv::rdtick({{Rd = Tick;}}, {{Tick<63:>}});
                0x05: NoPriv::rdpc({{
                    if (Pstate.am)
                        Rd = (PC)<31:0>;
                    else
                        Rd = PC;
                }});
                0x06: NoPriv::rdfprs({{
                    // Wait for all fpops to finish.
                    Rd = Fprs;
                }});
                // 7-14 should cause an illegal instruction exception
                0x0F: decode I {
                    0x0: Nop::stbar(IsWriteBarrier, MemWriteOp);
                    0x1: Nop::membar(IsReadBarrier, IsWriteBarrier,
                                     MemReadOp);
                }
                0x10: Priv::rdpcr({{Rd = Pcr;}});
                0x11: Priv::rdpic({{Rd = Pic;}}, {{Pcr<0:>}});
                // 0x12 should cause an illegal instruction exception
                0x13: NoPriv::rdgsr({{
<<<<<<< HEAD
                       fault = checkFpEnableFault(xc, machInst);
=======
                       fault = checkFpEnabled(Pstate, Fprs);
>>>>>>> 39f85b7a
                       if (fault)
                            return fault;
                       Rd = Gsr;
                }});
                // 0x14-0x15 should cause an illegal instruction exception
                0x16: Priv::rdsoftint({{Rd = Softint;}});
                0x17: Priv::rdtick_cmpr({{Rd = TickCmpr;}});
                0x18: Priv::rdstick({{Rd = Stick}}, {{Stick<63:>}});
                0x19: Priv::rdstick_cmpr({{Rd = StickCmpr;}});
                0x1A: Priv::rdstrand_sts_reg({{
                    if (Pstate.am && !Hpstate.hpriv)
                        Rd = StrandStsReg<0:>;
                    else
                        Rd = StrandStsReg;
                }});
                // 0x1A is supposed to be reserved, but it reads the strand
                // status register.
                // 0x1B-0x1F should cause an illegal instruction exception
            }
            0x29: decode RS1 {
                0x00: HPriv::rdhprhpstate({{Rd = Hpstate;}});
                0x01: HPriv::rdhprhtstate({{Rd = Htstate;}}, check_tl=true);
                // 0x02 should cause an illegal instruction exception
                0x03: HPriv::rdhprhintp({{Rd = Hintp;}});
                // 0x04 should cause an illegal instruction exception
                0x05: HPriv::rdhprhtba({{Rd = Htba;}});
                0x06: HPriv::rdhprhver({{Rd = Hver;}});
                // 0x07-0x1E should cause an illegal instruction exception
                0x1F: HPriv::rdhprhstick_cmpr({{Rd = HstickCmpr;}});
            }
            0x2A: decode RS1 {
                0x00: Priv::rdprtpc({{Rd = Tpc;}}, check_tl=true);
                0x01: Priv::rdprtnpc({{Rd = Tnpc;}}, check_tl=true);
                0x02: Priv::rdprtstate({{Rd = Tstate;}}, check_tl=true);
                0x03: Priv::rdprtt({{Rd = Tt;}}, check_tl=true);
                0x04: Priv::rdprtick({{Rd = Tick;}});
                0x05: Priv::rdprtba({{Rd = Tba;}});
                0x06: Priv::rdprpstate({{Rd = Pstate;}});
                0x07: Priv::rdprtl({{Rd = Tl;}});
                0x08: Priv::rdprpil({{Rd = Pil;}});
                0x09: Priv::rdprcwp({{Rd = Cwp;}});
                0x0A: Priv::rdprcansave({{Rd = Cansave;}});
                0x0B: Priv::rdprcanrestore({{Rd = Canrestore;}});
                0x0C: Priv::rdprcleanwin({{Rd = Cleanwin;}});
                0x0D: Priv::rdprotherwin({{Rd = Otherwin;}});
                0x0E: Priv::rdprwstate({{Rd = Wstate;}});
                // 0x0F should cause an illegal instruction exception
                0x10: Priv::rdprgl({{Rd = Gl;}});
                // 0x11-0x1F should cause an illegal instruction exception
            }
            0x2B: BasicOperate::flushw({{
                if (NWindows - 2 - Cansave != 0) {
                    if (Otherwin) {
                        fault = std::make_shared<SpillNOther>(4 * Wstate<5:3>);
                    } else {
                        fault = std::make_shared<SpillNNormal>(
                                4 * Wstate<2:0>);
                    }
                }
            }});
            0x2C: decode MOVCC3
            {
                0x0: decode CC
                {
                    0x0: movccfcc0({{
                        if (passesCondition(Fsr<11:10>, COND4))
                            Rd = Rs2_or_imm11;
                        else
                            Rd = Rd;
                    }});
                    0x1: movccfcc1({{
                        if (passesCondition(Fsr<33:32>, COND4))
                            Rd = Rs2_or_imm11;
                        else
                            Rd = Rd;
                    }});
                    0x2: movccfcc2({{
                        if (passesCondition(Fsr<35:34>, COND4))
                            Rd = Rs2_or_imm11;
                        else
                            Rd = Rd;
                    }});
                    0x3: movccfcc3({{
                        if (passesCondition(Fsr<37:36>, COND4))
                            Rd = Rs2_or_imm11;
                        else
                            Rd = Rd;
                    }});
                }
                0x1: decode CC
                {
                    0x0: movcci({{
                        if (passesCondition(Ccr<3:0>, COND4))
                            Rd = Rs2_or_imm11;
                        else
                            Rd = Rd;
                    }});
                    0x2: movccx({{
                        if (passesCondition(Ccr<7:4>, COND4))
                            Rd = Rs2_or_imm11;
                        else
                            Rd = Rd;
                    }});
                }
            }
            0x2D: sdivx({{
                if (Rs2_or_imm13_sdw == 0)
                    fault = std::make_shared<DivisionByZero>();
                else
                    Rd_sdw = Rs1_sdw / Rs2_or_imm13_sdw;
            }});
            0x2E: Trap::popc({{fault = std::make_shared<IllegalInstruction>();}});
            0x2F: decode RCOND3
            {
                0x1: movreq({{Rd = (Rs1_sdw == 0) ? Rs2_or_imm10 : Rd;}});
                0x2: movrle({{Rd = (Rs1_sdw <= 0) ? Rs2_or_imm10 : Rd;}});
                0x3: movrl({{Rd = (Rs1_sdw < 0) ? Rs2_or_imm10 : Rd;}});
                0x5: movrne({{Rd = (Rs1_sdw != 0) ? Rs2_or_imm10 : Rd;}});
                0x6: movrg({{Rd = (Rs1_sdw > 0) ? Rs2_or_imm10 : Rd;}});
                0x7: movrge({{Rd = (Rs1_sdw >= 0) ? Rs2_or_imm10 : Rd;}});
            }
            0x30: decode RD {
                0x00: NoPriv::wry({{Y = (Rs1 ^ Rs2_or_imm13)<31:0>;}});
                // 0x01 should cause an illegal instruction exception
                0x02: NoPriv::wrccr({{Ccr = Rs1 ^ Rs2_or_imm13;}});
                0x03: NoPriv::wrasi({{Asi = Rs1 ^ Rs2_or_imm13;}},
                                    IsSquashAfter);
                // 0x04-0x05 should cause an illegal instruction exception
                0x06: NoPriv::wrfprs({{Fprs = Rs1 ^ Rs2_or_imm13;}});
                // 0x07-0x0E should cause an illegal instruction exception
                0x0F: Trap::softreset({{
                    fault = std::make_shared<SoftwareInitiatedReset>();
                }});
                0x10: Priv::wrpcr({{Pcr = Rs1 ^ Rs2_or_imm13;}});
                0x11: Priv::wrpic({{Pic = Rs1 ^ Rs2_or_imm13;}}, {{Pcr<0:>}});
                // 0x12 should cause an illegal instruction exception
                0x13: NoPriv::wrgsr({{
                    if (Fprs<2:> == 0 || Pstate.pef == 0)
                        return std::make_shared<FpDisabled>();
                    Gsr = Rs1 ^ Rs2_or_imm13;
                }});
                0x14: Priv::wrsoftint_set({{
                    SoftintSet = Rs1 ^ Rs2_or_imm13;
                }});
                0x15: Priv::wrsoftint_clr({{
                    SoftintClr = Rs1 ^ Rs2_or_imm13;
                }});
                0x16: Priv::wrsoftint({{Softint = Rs1 ^ Rs2_or_imm13;}});
                0x17: Priv::wrtick_cmpr({{TickCmpr = Rs1 ^ Rs2_or_imm13;}});
                0x18: NoPriv::wrstick({{
                    if (!Hpstate.hpriv)
                        return std::make_shared<IllegalInstruction>();
                    Stick = Rs1 ^ Rs2_or_imm13;
                }});
                0x19: Priv::wrstick_cmpr({{StickCmpr = Rs1 ^ Rs2_or_imm13;}});
                0x1A: Priv::wrstrand_sts_reg({{
                        StrandStsReg = Rs1 ^ Rs2_or_imm13;
                }});
                // 0x1A is supposed to be reserved, but it writes the strand
                // status register.
                // 0x1B-0x1F should cause an illegal instruction exception
            }
            0x31: decode FCN {
                0x0: Priv::saved({{
                    assert(Cansave < NWindows - 2);
                    assert(Otherwin || Canrestore);
                    Cansave = Cansave + 1;
                    if (Otherwin == 0)
                        Canrestore = Canrestore - 1;
                    else
                        Otherwin = Otherwin - 1;
                }});
                0x1: Priv::restored({{
                    assert(Cansave || Otherwin);
                    assert(Canrestore < NWindows - 2);
                    Canrestore = Canrestore + 1;
                    if (Otherwin == 0)
                        Cansave = Cansave - 1;
                    else
                        Otherwin = Otherwin - 1;

                    if (Cleanwin < NWindows - 1)
                        Cleanwin = Cleanwin + 1;
                }});
            }
            0x32: decode RD {
                0x00: Priv::wrprtpc(
                              {{Tpc = Rs1 ^ Rs2_or_imm13;}}, check_tl=true);
                0x01: Priv::wrprtnpc(
                              {{Tnpc = Rs1 ^ Rs2_or_imm13;}}, check_tl=true);
                0x02: Priv::wrprtstate(
                              {{Tstate = Rs1 ^ Rs2_or_imm13;}}, check_tl=true);
                0x03: Priv::wrprtt(
                              {{Tt = Rs1 ^ Rs2_or_imm13;}}, check_tl=true);
                0x04: HPriv::wrprtick({{Tick = Rs1 ^ Rs2_or_imm13;}});
                0x05: Priv::wrprtba({{Tba = Rs1 ^ Rs2_or_imm13;}});
                0x06: Priv::wrprpstate({{Pstate = Rs1 ^ Rs2_or_imm13;}});
                0x07: Priv::wrprtl({{
                    if (Pstate.priv && !Hpstate.hpriv)
                        Tl = std::min<uint64_t>(Rs1 ^ Rs2_or_imm13, MaxPTL);
                    else
                        Tl = std::min<uint64_t>(Rs1 ^ Rs2_or_imm13, MaxTL);
                }});
                0x08: Priv::wrprpil({{Pil = Rs1 ^ Rs2_or_imm13;}});
                0x09: Priv::wrprcwp({{Cwp = Rs1 ^ Rs2_or_imm13;}});
                0x0A: Priv::wrprcansave({{Cansave = Rs1 ^ Rs2_or_imm13;}});
                0x0B: Priv::wrprcanrestore({{
                    Canrestore = Rs1 ^ Rs2_or_imm13;
                }});
                0x0C: Priv::wrprcleanwin({{Cleanwin = Rs1 ^ Rs2_or_imm13;}});
                0x0D: Priv::wrprotherwin({{Otherwin = Rs1 ^ Rs2_or_imm13;}});
                0x0E: Priv::wrprwstate({{Wstate = Rs1 ^ Rs2_or_imm13;}});
                // 0x0F should cause an illegal instruction exception
                0x10: Priv::wrprgl({{
                    if (Pstate.priv && !Hpstate.hpriv)
                        Gl = std::min<uint64_t>(Rs1 ^ Rs2_or_imm13, MaxPGL);
                    else
                        Gl = std::min<uint64_t>(Rs1 ^ Rs2_or_imm13, MaxGL);
                }});
                // 0x11-0x1F should cause an illegal instruction exception
            }
            0x33: decode RD {
                0x00: HPriv::wrhprhpstate({{Hpstate = Rs1 ^ Rs2_or_imm13;}});
                0x01: HPriv::wrhprhtstate(
                      {{Htstate = Rs1 ^ Rs2_or_imm13;}}, check_tl=true);
                // 0x02 should cause an illegal instruction exception
                0x03: HPriv::wrhprhintp({{Hintp = Rs1 ^ Rs2_or_imm13;}});
                // 0x04 should cause an illegal instruction exception
                0x05: HPriv::wrhprhtba({{Htba = Rs1 ^ Rs2_or_imm13;}});
                // 0x06-0x01D should cause an illegal instruction exception
                0x1F: HPriv::wrhprhstick_cmpr({{
                    HstickCmpr = Rs1 ^ Rs2_or_imm13;
                }});
            }
            0x34: decode OPF{
                format FpBasic{
                    0x01: fmovs({{Frds_uw = Frs2s_uw;}});
                    0x02: fmovd({{Frd_udw = Frs2_udw;}});
                    0x03: FpUnimpl::fmovq();
                    0x05: fnegs({{Frds_uw = Frs2s_uw ^ (1UL << 31);}});
                    0x06: fnegd({{Frd_udw = Frs2_udw ^ (1ULL << 63);}});
                    0x07: FpUnimpl::fnegq();
                    0x09: fabss({{Frds_uw = ((1UL << 31) - 1) & Frs2s_uw;}});
                    0x0A: fabsd({{Frd_udw = ((1ULL << 63) - 1) & Frs2_udw;}});
                    0x0B: FpUnimpl::fabsq();
                    0x29: fsqrts({{Frds_sf = std::sqrt(Frs2s_sf);}});
                    0x2A: fsqrtd({{Frd_df = std::sqrt(Frs2_df);}});
                    0x2B: FpUnimpl::fsqrtq();
                    0x41: fadds({{Frds_sf = Frs1s_sf + Frs2s_sf;}});
                    0x42: faddd({{Frd_df = Frs1_df + Frs2_df;}});
                    0x43: FpUnimpl::faddq();
                    0x45: fsubs({{Frds_sf = Frs1s_sf - Frs2s_sf;}});
                    0x46: fsubd({{Frd_df = Frs1_df - Frs2_df; }});
                    0x47: FpUnimpl::fsubq();
                    0x49: fmuls({{Frds_sf = Frs1s_sf * Frs2s_sf;}});
                    0x4A: fmuld({{Frd_df = Frs1_df * Frs2_df;}});
                    0x4B: FpUnimpl::fmulq();
                    0x4D: fdivs({{Frds_sf = Frs1s_sf / Frs2s_sf;}});
                    0x4E: fdivd({{Frd_df = Frs1_df / Frs2_df;}});
                    0x4F: FpUnimpl::fdivq();
                    0x69: fsmuld({{Frd_df = Frs1s_sf * Frs2s_sf;}});
                    0x6E: FpUnimpl::fdmulq();
                    0x81: fstox({{Frd_sdw = static_cast<int64_t>(Frs2s_sf);}});
                    0x82: fdtox({{Frd_sdw = static_cast<int64_t>(Frs2_df);}});
                    0x83: FpUnimpl::fqtox();
                    0x84: fxtos({{Frds_sf = static_cast<float>(Frs2_sdw);}});
                    0x88: fxtod({{Frd_df = static_cast<double>(Frs2_sdw);}});
                    0x8C: FpUnimpl::fxtoq();
                    0xC4: fitos({{Frds_sf = static_cast<float>(Frs2s_sw);}});
                    0xC6: fdtos({{Frds_sf = Frs2_df;}});
                    0xC7: FpUnimpl::fqtos();
                    0xC8: fitod({{Frd_df = static_cast<double>(Frs2s_sw);}});
                    0xC9: fstod({{Frd_df = Frs2s_sf;}});
                    0xCB: FpUnimpl::fqtod();
                    0xCC: FpUnimpl::fitoq();
                    0xCD: FpUnimpl::fstoq();
                    0xCE: FpUnimpl::fdtoq();
                    0xD1: fstoi({{
                            Frds_sw = static_cast<int32_t>(Frs2s_sf);
                            float t = Frds_sw;
                            if (t != Frs2s_sf)
                               Fsr = insertBits(Fsr, 4,0, 0x01);
                    }});
                    0xD2: fdtoi({{
                            Frds_sw = static_cast<int32_t>(Frs2_df);
                            double t = Frds_sw;
                            if (t != Frs2_df)
                               Fsr = insertBits(Fsr, 4,0, 0x01);
                    }});
                    0xD3: FpUnimpl::fqtoi();
                    default: FailUnimpl::fpop1();
                }
            }
            0x35: decode OPF{
                format FpBasic{
                    0x01: fmovs_fcc0({{
                        if (passesFpCondition(Fsr<11:10>, COND4))
                            Frds = Frs2s;
                        else
                            Frds = Frds;
                    }});
                    0x02: fmovd_fcc0({{
                        if (passesFpCondition(Fsr<11:10>, COND4))
                            Frd = Frs2;
                        else
                            Frd = Frd;
                    }});
                    0x03: FpUnimpl::fmovq_fcc0();
                    0x25: fmovrsz({{
                        if (Rs1 == 0)
                            Frds = Frs2s;
                        else
                            Frds = Frds;
                    }});
                    0x26: fmovrdz({{
                        if (Rs1 == 0)
                            Frd = Frs2;
                        else
                            Frd = Frd;
                    }});
                    0x27: FpUnimpl::fmovrqz();
                    0x41: fmovs_fcc1({{
                        if (passesFpCondition(Fsr<33:32>, COND4))
                            Frds = Frs2s;
                        else
                            Frds = Frds;
                    }});
                    0x42: fmovd_fcc1({{
                        if (passesFpCondition(Fsr<33:32>, COND4))
                            Frd = Frs2;
                        else
                            Frd = Frd;
                    }});
                    0x43: FpUnimpl::fmovq_fcc1();
                    0x45: fmovrslez({{
                        if ((int64_t)Rs1 <= 0)
                            Frds = Frs2s;
                        else
                            Frds = Frds;
                    }});
                    0x46: fmovrdlez({{
                        if ((int64_t)Rs1 <= 0)
                            Frd = Frs2;
                        else
                            Frd = Frd;
                    }});
                    0x47: FpUnimpl::fmovrqlez();
                    0x51: fcmps({{
                          uint8_t fcc;
                          if (std::isnan(Frs1s) || std::isnan(Frs2s))
                              fcc = 3;
                          else if (Frs1s < Frs2s)
                              fcc = 1;
                          else if (Frs1s > Frs2s)
                              fcc = 2;
                          else
                              fcc = 0;
                          uint8_t firstbit = 10;
                          if (FCMPCC)
                              firstbit = FCMPCC * 2 + 30;
                          Fsr = insertBits(Fsr, firstbit +1, firstbit, fcc);
                    }});
                    0x52: fcmpd({{
                          uint8_t fcc;
                          if (std::isnan(Frs1) || std::isnan(Frs2))
                              fcc = 3;
                          else if (Frs1 < Frs2)
                              fcc = 1;
                          else if (Frs1 > Frs2)
                              fcc = 2;
                          else
                              fcc = 0;
                          uint8_t firstbit = 10;
                          if (FCMPCC)
                              firstbit = FCMPCC * 2 + 30;
                          Fsr = insertBits(Fsr, firstbit +1, firstbit, fcc);
                    }});
                    0x53: FpUnimpl::fcmpq();
                    0x55: fcmpes({{
                          uint8_t fcc = 0;
                          if (std::isnan(Frs1s) || std::isnan(Frs2s))
                              fault = std::make_shared<FpExceptionIEEE754>();
                          if (Frs1s < Frs2s)
                              fcc = 1;
                          else if (Frs1s > Frs2s)
                              fcc = 2;
                          uint8_t firstbit = 10;
                          if (FCMPCC)
                              firstbit = FCMPCC * 2 + 30;
                          Fsr = insertBits(Fsr, firstbit +1, firstbit, fcc);
                    }});
                    0x56: fcmped({{
                          uint8_t fcc = 0;
                          if (std::isnan(Frs1) || std::isnan(Frs2))
                              fault = std::make_shared<FpExceptionIEEE754>();
                          if (Frs1 < Frs2)
                              fcc = 1;
                          else if (Frs1 > Frs2)
                              fcc = 2;
                          uint8_t firstbit = 10;
                          if (FCMPCC)
                              firstbit = FCMPCC * 2 + 30;
                          Fsr = insertBits(Fsr, firstbit +1, firstbit, fcc);
                    }});
                    0x57: FpUnimpl::fcmpeq();
                    0x65: fmovrslz({{
                        if ((int64_t)Rs1 < 0)
                            Frds = Frs2s;
                        else
                            Frds = Frds;
                    }});
                    0x66: fmovrdlz({{
                        if ((int64_t)Rs1 < 0)
                            Frd = Frs2;
                        else
                            Frd = Frd;
                    }});
                    0x67: FpUnimpl::fmovrqlz();
                    0x81: fmovs_fcc2({{
                        if (passesFpCondition(Fsr<35:34>, COND4))
                            Frds = Frs2s;
                        else
                            Frds = Frds;
                    }});
                    0x82: fmovd_fcc2({{
                        if (passesFpCondition(Fsr<35:34>, COND4))
                            Frd = Frs2;
                        else
                            Frd = Frd;
                    }});
                    0x83: FpUnimpl::fmovq_fcc2();
                    0xA5: fmovrsnz({{
                        if (Rs1 != 0)
                            Frds = Frs2s;
                        else
                            Frds = Frds;
                    }});
                    0xA6: fmovrdnz({{
                        if (Rs1 != 0)
                            Frd = Frs2;
                        else
                            Frd = Frd;
                    }});
                    0xA7: FpUnimpl::fmovrqnz();
                    0xC1: fmovs_fcc3({{
                        if (passesFpCondition(Fsr<37:36>, COND4))
                            Frds = Frs2s;
                        else
                            Frds = Frds;
                    }});
                    0xC2: fmovd_fcc3({{
                        if (passesFpCondition(Fsr<37:36>, COND4))
                            Frd = Frs2;
                        else
                            Frd = Frd;
                    }});
                    0xC3: FpUnimpl::fmovq_fcc3();
                    0xC5: fmovrsgz({{
                        if ((int64_t)Rs1 > 0)
                            Frds = Frs2s;
                        else
                            Frds = Frds;
                    }});
                    0xC6: fmovrdgz({{
                        if ((int64_t)Rs1 > 0)
                            Frd = Frs2;
                        else
                            Frd = Frd;
                    }});
                    0xC7: FpUnimpl::fmovrqgz();
                    0xE5: fmovrsgez({{
                        if ((int64_t)Rs1 >= 0)
                            Frds = Frs2s;
                        else
                            Frds = Frds;
                    }});
                    0xE6: fmovrdgez({{
                        if ((int64_t)Rs1 >= 0)
                            Frd = Frs2;
                        else
                            Frd = Frd;
                    }});
                    0xE7: FpUnimpl::fmovrqgez();
                    0x101: fmovs_icc({{
                        if (passesCondition(Ccr<3:0>, COND4))
                            Frds = Frs2s;
                        else
                            Frds = Frds;
                    }});
                    0x102: fmovd_icc({{
                        if (passesCondition(Ccr<3:0>, COND4))
                            Frd = Frs2;
                        else
                            Frd = Frd;
                    }});
                    0x103: FpUnimpl::fmovq_icc();
                    0x181: fmovs_xcc({{
                        if (passesCondition(Ccr<7:4>, COND4))
                            Frds = Frs2s;
                        else
                            Frds = Frds;
                    }});
                    0x182: fmovd_xcc({{
                        if (passesCondition(Ccr<7:4>, COND4))
                            Frd = Frs2;
                        else
                            Frd = Frd;
                    }});
                    0x183: FpUnimpl::fmovq_xcc();
                    default: FailUnimpl::fpop2();
                }
            }
            // This used to be just impdep1, but now it's a whole bunch
            // of instructions
            0x36: decode OPF{
                0x00: FailUnimpl::edge8();
                0x01: FailUnimpl::edge8n();
                0x02: FailUnimpl::edge8l();
                0x03: FailUnimpl::edge8ln();
                0x04: FailUnimpl::edge16();
                0x05: FailUnimpl::edge16n();
                0x06: FailUnimpl::edge16l();
                0x07: FailUnimpl::edge16ln();
                0x08: FailUnimpl::edge32();
                0x09: FailUnimpl::edge32n();
                0x0A: FailUnimpl::edge32l();
                0x0B: FailUnimpl::edge32ln();
                0x10: FailUnimpl::array8();
                0x12: FailUnimpl::array16();
                0x14: FailUnimpl::array32();
                0x18: BasicOperate::alignaddr({{
                    uint64_t sum = Rs1 + Rs2;
                    Rd = sum & ~7;
                    Gsr = (Gsr & ~7) | (sum & 7);
                }});
                0x19: FailUnimpl::bmask();
                0x1A: BasicOperate::alignaddresslittle({{
                    uint64_t sum = Rs1 + Rs2;
                    Rd = sum & ~7;
                    Gsr = (Gsr & ~7) | ((~sum + 1) & 7);
                }});
                0x20: FailUnimpl::fcmple16();
                0x22: FailUnimpl::fcmpne16();
                0x24: FailUnimpl::fcmple32();
                0x26: FailUnimpl::fcmpne32();
                0x28: FailUnimpl::fcmpgt16();
                0x2A: FailUnimpl::fcmpeq16();
                0x2C: FailUnimpl::fcmpgt32();
                0x2E: FailUnimpl::fcmpeq32();
                0x31: FailUnimpl::fmul8x16();
                0x33: FailUnimpl::fmul8x16au();
                0x35: FailUnimpl::fmul8x16al();
                0x36: FailUnimpl::fmul8sux16();
                0x37: FailUnimpl::fmul8ulx16();
                0x38: FailUnimpl::fmuld8sux16();
                0x39: FailUnimpl::fmuld8ulx16();
                0x3A: Trap::fpack32({{
                    fault = std::make_shared<IllegalInstruction>();
                }});
                0x3B: Trap::fpack16({{
                    fault = std::make_shared<IllegalInstruction>();
                }});
                0x3D: Trap::fpackfix({{
                    fault = std::make_shared<IllegalInstruction>();
                }});
                0x3E: Trap::pdist({{
                    fault = std::make_shared<IllegalInstruction>();
                }});
                0x48: BasicOperate::faligndata({{
                        uint64_t msbX = Frs1_udw;
                        uint64_t lsbX = Frs2_udw;
                        // Some special cases need to be split out, first
                        // because they're the most likely to be used, and
                        // second because otherwise, we end up shifting by
                        // greater than the width of the type being shifted,
                        // namely 64, which produces undefined results
                        // according to the C standard.
                        switch (Gsr<2:0>) {
                          case 0:
                            Frd_udw = msbX;
                            break;
                          case 8:
                            Frd_udw = lsbX;
                            break;
                          default:
                            uint64_t msbShift = Gsr<2:0> * 8;
                            uint64_t lsbShift = (8 - Gsr<2:0>) * 8;
                            uint64_t msbMask = ((uint64_t)(-1)) >> msbShift;
                            uint64_t lsbMask = ((uint64_t)(-1)) << lsbShift;
                            Frd_udw = ((msbX & msbMask) << msbShift) |
                                      ((lsbX & lsbMask) >> lsbShift);
                        }
                }});
                0x4B: Trap::fpmerge({{
                    fault = std::make_shared<IllegalInstruction>();
                }});
                0x4C: FailUnimpl::bshuffle();
                0x4D: FailUnimpl::fexpand();
                0x50: FailUnimpl::fpadd16();
                0x51: FailUnimpl::fpadd16s();
                0x52: FailUnimpl::fpadd32();
                0x53: FailUnimpl::fpadd32s();
                0x54: FailUnimpl::fpsub16();
                0x55: FailUnimpl::fpsub16s();
                0x56: FailUnimpl::fpsub32();
                0x57: FailUnimpl::fpsub32s();
                0x60: FpBasic::fzero({{Frd_df = 0;}});
                0x61: FpBasic::fzeros({{Frds_sf = 0;}});
                0x62: FailUnimpl::fnor();
                0x63: FailUnimpl::fnors();
                0x64: FailUnimpl::fandnot2();
                0x65: FailUnimpl::fandnot2s();
                0x66: FpBasic::fnot2({{
                        Frd_df = (double)(~((uint64_t)Frs2_df));
                }});
                0x67: FpBasic::fnot2s({{
                        Frds_sf = (float)(~((uint32_t)Frs2s_sf));
                }});
                0x68: FailUnimpl::fandnot1();
                0x69: FailUnimpl::fandnot1s();
                0x6A: FpBasic::fnot1({{
                        Frd_df = (double)(~((uint64_t)Frs1_df));
                }});
                0x6B: FpBasic::fnot1s({{
                        Frds_sf = (float)(~((uint32_t)Frs1s_sf));
                }});
                0x6C: FailUnimpl::fxor();
                0x6D: FailUnimpl::fxors();
                0x6E: FailUnimpl::fnand();
                0x6F: FailUnimpl::fnands();
                0x70: FailUnimpl::fand();
                0x71: FailUnimpl::fands();
                0x72: FailUnimpl::fxnor();
                0x73: FailUnimpl::fxnors();
                0x74: FpBasic::fsrc1({{Frd_udw = Frs1_udw;}});
                0x75: FpBasic::fsrc1s({{Frds_uw = Frs1s_uw;}});
                0x76: FailUnimpl::fornot2();
                0x77: FailUnimpl::fornot2s();
                0x78: FpBasic::fsrc2({{Frd_udw = Frs2_udw;}});
                0x79: FpBasic::fsrc2s({{Frds_uw = Frs2s_uw;}});
                0x7A: FailUnimpl::fornot1();
                0x7B: FailUnimpl::fornot1s();
                0x7C: FailUnimpl::for();
                0x7D: FailUnimpl::fors();
                0x7E: FpBasic::fone({{
                    Frd_udw = std::numeric_limits<uint64_t>::max();
                }});
                0x7F: FpBasic::fones({{
                    Frds_uw = std::numeric_limits<uint32_t>::max();
                }});
                0x80: Trap::shutdown({{
                    fault = std::make_shared<IllegalInstruction>();
                }});
                0x81: FailUnimpl::siam();
            }
            // M5 special opcodes use the reserved IMPDEP2A opcode space
            0x37: BasicOperate::pseudo_inst({{
                if (!pseudo_inst::pseudoInst<SparcPseudoInstABI>(
                            xc->tcBase(), M5FUNC)) {
                    fault = std::make_shared<IllegalInstruction>();
                }
            }}, No_OpClass, IsNonSpeculative);
            0x38: Branch::jmpl({{
                Addr target = Rs1 + Rs2_or_imm13;
                if (target & 0x3) {
                    fault = std::make_shared<MemAddressNotAligned>();
                } else {
                    if (Pstate.am)
                        Rd = (PC)<31:0>;
                    else
                        Rd = PC;
                    NNPC = target;
                }
            }}, IsUncondControl, IsIndirectControl);
            0x39: Branch::return({{
                Addr target = Rs1 + Rs2_or_imm13;
                if (fault == NoFault) {
                    // Check for fills which are higher priority than alignment
                    // faults.
                    if (Canrestore == 0) {
                        if (Otherwin) {
                            fault = std::make_shared<FillNOther>(
                                    4 * Wstate<5:3>);
                        } else {
                            fault = std::make_shared<FillNNormal>(
                                    4 * Wstate<2:0>);
                        }
                    } else if (target & 0x3) { // Check for alignment faults
                        fault = std::make_shared<MemAddressNotAligned>();
                    } else {
                        NNPC = target;
                        Cwp = (Cwp - 1 + NWindows) % NWindows;
                        Cansave = Cansave + 1;
                        Canrestore = Canrestore - 1;
                    }
                }
            }}, IsUncondControl, IsIndirectControl, IsReturn);
            0x3A: decode CC
            {
                0x0: Trap::tcci({{
                    if (passesCondition(Ccr<3:0>, COND2)) {
                        int lTrapNum = I ? (Rs1 + SW_TRAP) : (Rs1 + Rs2);
                        DPRINTF(Sparc, "The trap number is %d\n", lTrapNum);
                        fault = std::make_shared<TrapInstruction>(lTrapNum);
                    }
                }}, IsSerializeAfter, IsNonSpeculative, IsSyscall);
                0x2: Trap::tccx({{
                    if (passesCondition(Ccr<7:4>, COND2)) {
                        int lTrapNum = I ? (Rs1 + SW_TRAP) : (Rs1 + Rs2);
                        DPRINTF(Sparc, "The trap number is %d\n", lTrapNum);
                        fault = std::make_shared<TrapInstruction>(lTrapNum);
                    }
                }}, IsSerializeAfter, IsNonSpeculative, IsSyscall);
            }
            0x3B: Nop::flush(IsWriteBarrier, MemWriteOp);
            0x3C: save({{
                if (Cansave == 0) {
                    if (Otherwin) {
                        fault = std::make_shared<SpillNOther>(4 * Wstate<5:3>);
                    } else {
                        fault = std::make_shared<SpillNNormal>(
                                4 * Wstate<2:0>);
                    }
                } else if (Cleanwin - Canrestore == 0) {
                    fault = std::make_shared<CleanWindow>();
                } else {
                    Cwp = (Cwp + 1) % NWindows;
                    Rd_next = Rs1 + Rs2_or_imm13;
                    Cansave = Cansave - 1;
                    Canrestore = Canrestore + 1;
                }
            }});
            0x3D: restore({{
                if (Canrestore == 0) {
                    if (Otherwin)
                        fault = std::make_shared<FillNOther>(4 * Wstate<5:3>);
                    else
                        fault = std::make_shared<FillNNormal>(4 * Wstate<2:0>);
                } else {
                    Cwp = (Cwp - 1 + NWindows) % NWindows;
                    Rd_prev = Rs1 + Rs2_or_imm13;
                    Cansave = Cansave + 1;
                    Canrestore = Canrestore - 1;
                }
            }});
            0x3E: decode FCN {
                0x0: Priv::done({{
                    Cwp = Tstate<4:0>;
                    Pstate = Tstate<20:8>;
                    Asi = Tstate<31:24>;
                    Ccr = Tstate<39:32>;
                    Gl = Tstate<42:40>;
                    Hpstate = Htstate;
                    NPC = Tnpc;
                    NNPC = Tnpc + 4;
                    Tl = Tl - 1;
                }}, check_tl=true);
                0x1: Priv::retry({{
                    Cwp = Tstate<4:0>;
                    Pstate = Tstate<20:8>;
                    Asi = Tstate<31:24>;
                    Ccr = Tstate<39:32>;
                    Gl = Tstate<42:40>;
                    Hpstate = Htstate;
                    NPC = Tpc;
                    NNPC = Tnpc;
                    Tl = Tl - 1;
                }}, check_tl=true);
            }
        }
    }
    0x3: decode OP3 {
        format Load {
            0x00: lduw({{Rd = Mem_uw;}});
            0x01: ldub({{Rd = Mem_ub;}});
            0x02: lduh({{Rd = Mem_uhw;}});
            0x03: ldtw({{
                        RdLow = Mem_tuw[0];
                        RdHigh = Mem_tuw[1];
            }});
        }
        format Store {
            0x04: stw({{Mem_uw = Rd_sw;}});
            0x05: stb({{Mem_ub = Rd_sb;}});
            0x06: sth({{Mem_uhw = Rd_shw;}});
            0x07: sttw({{
                      // This temporary needs to be here so that the parser
                      // will correctly identify this instruction as a store.
                      // It's probably either the parenthesis or referencing
                      // the member variable that throws confuses it.
                      std::array<uint32_t, 2> temp;
                      temp[0] = RdLow<31:0>;
                      temp[1] = RdHigh<31:0>;
                      Mem_tuw = temp;
                  }});
        }
        format Load {
            0x08: ldsw({{Rd = Mem_sw;}});
            0x09: ldsb({{Rd = Mem_sb;}});
            0x0A: ldsh({{Rd = Mem_shw;}});
            0x0B: ldx({{Rd = Mem_sdw;}});
        }
        0x0D: Swap::ldstub({{Mem_ub = 0xFF;}},
                           {{
                               uint8_t tmp = mem_data;
                               Rd_ub = tmp;
                           }}, MEM_SWAP);
        0x0E: Store::stx({{Mem_udw = Rd}});
        0x0F: Swap::swap({{Mem_uw = Rd_uw}},
                         {{
                               uint32_t tmp = mem_data;
                               Rd_uw = tmp;
                         }}, MEM_SWAP);
        format LoadAlt {
            0x10: lduwa({{Rd = Mem_uw;}});
            0x11: lduba({{Rd = Mem_ub;}});
            0x12: lduha({{Rd = Mem_uhw;}});
            0x13: decode EXT_ASI {
                // ASI_LDTD_AIUP
                0x22: TwinLoad::ldtx_aiup(
                    {{RdLow_udw = Mem_tudw[0];
                      RdHigh_udw = Mem_tudw[1];}});
                // ASI_LDTD_AIUS
                0x23: TwinLoad::ldtx_aius(
                    {{RdLow_udw = Mem_tudw[0];
                      RdHigh_udw = Mem_tudw[1];}});
                // ASI_QUAD_LDD
                0x24: TwinLoad::ldtx_quad_ldd(
                    {{RdLow_udw = Mem_tudw[0];
                      RdHigh_udw = Mem_tudw[1];}});
                // ASI_LDTX_REAL
                0x26: TwinLoad::ldtx_real(
                    {{RdLow_udw = Mem_tudw[0];
                      RdHigh_udw = Mem_tudw[1];}});
                // ASI_LDTX_N
                0x27: TwinLoad::ldtx_n(
                    {{RdLow_udw = Mem_tudw[0];
                      RdHigh_udw = Mem_tudw[1];}});
                // ASI_LDTX_AIUP_L
                0x2A: TwinLoad::ldtx_aiup_l(
                    {{RdLow_udw = Mem_tudw[0];
                      RdHigh_udw = Mem_tudw[1];}});
                // ASI_LDTX_AIUS_L
                0x2B: TwinLoad::ldtx_aius_l(
                    {{RdLow_udw = Mem_tudw[0];
                      RdHigh_udw = Mem_tudw[1];}});
                // ASI_LDTX_L
                0x2C: TwinLoad::ldtx_l(
                    {{RdLow_udw = Mem_tudw[0];
                      RdHigh_udw = Mem_tudw[1];}});
                // ASI_LDTX_REAL_L
                0x2E: TwinLoad::ldtx_real_l(
                    {{RdLow_udw = Mem_tudw[0];
                      RdHigh_udw = Mem_tudw[1];}});
                // ASI_LDTX_N_L
                0x2F: TwinLoad::ldtx_n_l(
                    {{RdLow_udw = Mem_tudw[0];
                      RdHigh_udw = Mem_tudw[1];}});
                // ASI_LDTX_P
                0xE2: TwinLoad::ldtx_p(
                    {{RdLow_udw = Mem_tudw[0];
                      RdHigh_udw = Mem_tudw[1];}});
                // ASI_LDTX_S
                0xE3: TwinLoad::ldtx_s(
                    {{RdLow_udw = Mem_tudw[0];
                      RdHigh_udw = Mem_tudw[1];}});
                // ASI_LDTX_PL
                0xEA: TwinLoad::ldtx_pl(
                    {{RdLow_udw = Mem_tudw[0];
                      RdHigh_udw = Mem_tudw[1];}});
                // ASI_LDTX_SL
                0xEB: TwinLoad::ldtx_sl(
                    {{RdLow_udw = Mem_tudw[0];
                      RdHigh_udw = Mem_tudw[1];}});
                default: ldtwa({{
                        RdLow = Mem_tuw[0];
                        RdHigh = Mem_tuw[1];}});
            }
        }
        format StoreAlt {
            0x14: stwa({{Mem_uw = Rd;}});
            0x15: stba({{Mem_ub = Rd;}});
            0x16: stha({{Mem_uhw = Rd;}});
            0x17: sttwa({{
                      // This temporary needs to be here so that the parser
                      // will correctly identify this instruction as a store.
                      // It's probably either the parenthesis or referencing
                      // the member variable that throws confuses it.
                      std::array<uint32_t, 2> temp;
                      temp[0] = RdLow<31:0>;
                      temp[1] = RdHigh<31:0>;
                      Mem_tuw = temp;
                  }});
        }
        format LoadAlt {
            0x18: ldswa({{Rd = Mem_sw;}});
            0x19: ldsba({{Rd = Mem_sb;}});
            0x1A: ldsha({{Rd = Mem_shw;}});
            0x1B: ldxa({{Rd = Mem_sdw;}});
        }
        0x1D: SwapAlt::ldstuba({{Mem_ub = 0xFF;}},
                           {{
                               uint8_t tmp = mem_data;
                               Rd_ub = tmp;
                           }}, MEM_SWAP);
        0x1E: StoreAlt::stxa({{Mem_udw = Rd}});
        0x1F: SwapAlt::swapa({{Mem_uw = Rd_uw}},
                         {{
                               uint32_t tmp = mem_data;
                               Rd_uw = tmp;
                         }}, MEM_SWAP);

        format Trap {
            0x20: Loadf::ldf({{Frds_uw = Mem_uw;}});
            0x21: decode RD {
<<<<<<< HEAD
                0x0: Load::ldfsr({{fault = checkFpEnableFault(xc, machInst);
                                     if (fault)
                                         return fault;
                                   Fsr = Mem_uw | Fsr<63:32>;}});
                0x1: Load::ldxfsr({{fault = checkFpEnableFault(xc, machInst);
=======
                0x0: Load::ldfsr({{fault = checkFpEnabled(Pstate, Fprs);
                                     if (fault)
                                         return fault;
                                   Fsr = Mem_uw | Fsr<63:32>;}});
                0x1: Load::ldxfsr({{fault = checkFpEnabled(Pstate, Fprs);
>>>>>>> 39f85b7a
                                     if (fault)
                                         return fault;
                                    Fsr = Mem_udw;}});
                default: FailUnimpl::ldfsrOther();
            }
            0x22: ldqf({{fault = std::make_shared<FpDisabled>();}});
            0x23: Loadf::lddf({{Frd_udw = Mem_udw;}});
            0x24: Storef::stf({{Mem_uw = Frds_uw;}});
            0x25: decode RD {
<<<<<<< HEAD
                0x0: StoreFsr::stfsr({{
                    fault = checkFpEnableFault(xc, machInst);
                   if (fault)
                       return fault;
                   Mem_uw = Fsr<31:0>;
                }});
                0x1: StoreFsr::stxfsr({{
                    fault = checkFpEnableFault(xc, machInst);
                    if (fault)
                        return fault;
                    Mem_udw = Fsr;
                }});
=======
                0x0: StoreFsr::stfsr({{fault = checkFpEnabled(Pstate, Fprs);
                                       if (fault)
                                           return fault;
                                       Mem_uw = Fsr<31:0>;}});
                0x1: StoreFsr::stxfsr({{fault = checkFpEnabled(Pstate, Fprs);
                                        if (fault)
                                            return fault;
                                        Mem_udw = Fsr;}});
>>>>>>> 39f85b7a
                default: FailUnimpl::stfsrOther();
            }
            0x26: stqf({{fault = std::make_shared<FpDisabled>();}});
            0x27: Storef::stdf({{Mem_udw = Frd_udw;}});
            0x2D: Nop::prefetch();
            0x30: LoadfAlt::ldfa({{Frds_uw = Mem_uw;}});
            0x32: ldqfa({{fault = std::make_shared<FpDisabled>();}});
            format LoadfAlt {
                0x33: decode EXT_ASI {
                    // ASI_NUCLEUS
                    0x04: FailUnimpl::lddfa_n();
                    // ASI_NUCLEUS_LITTLE
                    0x0C: FailUnimpl::lddfa_nl();
                    // ASI_AS_IF_USER_PRIMARY
                    0x10: FailUnimpl::lddfa_aiup();
                    // ASI_AS_IF_USER_PRIMARY_LITTLE
                    0x18: FailUnimpl::lddfa_aiupl();
                    // ASI_AS_IF_USER_SECONDARY
                    0x11: FailUnimpl::lddfa_aius();
                    // ASI_AS_IF_USER_SECONDARY_LITTLE
                    0x19: FailUnimpl::lddfa_aiusl();
                    // ASI_REAL
                    0x14: FailUnimpl::lddfa_real();
                    // ASI_REAL_LITTLE
                    0x1C: FailUnimpl::lddfa_real_l();
                    // ASI_REAL_IO
                    0x15: FailUnimpl::lddfa_real_io();
                    // ASI_REAL_IO_LITTLE
                    0x1D: FailUnimpl::lddfa_real_io_l();
                    // ASI_PRIMARY
                    0x80: FailUnimpl::lddfa_p();
                    // ASI_PRIMARY_LITTLE
                    0x88: FailUnimpl::lddfa_pl();
                    // ASI_SECONDARY
                    0x81: FailUnimpl::lddfa_s();
                    // ASI_SECONDARY_LITTLE
                    0x89: FailUnimpl::lddfa_sl();
                    // ASI_PRIMARY_NO_FAULT
                    0x82: FailUnimpl::lddfa_pnf();
                    // ASI_PRIMARY_NO_FAULT_LITTLE
                    0x8A: FailUnimpl::lddfa_pnfl();
                    // ASI_SECONDARY_NO_FAULT
                    0x83: FailUnimpl::lddfa_snf();
                    // ASI_SECONDARY_NO_FAULT_LITTLE
                    0x8B: FailUnimpl::lddfa_snfl();

                    format BlockLoadf {
                        // LDBLOCKF
                        // ASI_BLOCK_AS_IF_USER_PRIMARY
                        0x16: FailUnimpl::ldblockf_aiup();
                        // ASI_BLOCK_AS_IF_USER_SECONDARY
                        0x17: FailUnimpl::ldblockf_aius();
                        // ASI_BLOCK_AS_IF_USER_PRIMARY_LITTLE
                        0x1E: FailUnimpl::ldblockf_aiupl();
                        // ASI_BLOCK_AS_IF_USER_SECONDARY_LITTLE
                        0x1F: FailUnimpl::ldblockf_aiusl();
                        // ASI_BLOCK_PRIMARY
                        0xF0: ldblockf_p({{Frd_N_udw = Mem_udw;}});
                        // ASI_BLOCK_SECONDARY
                        0xF1: FailUnimpl::ldblockf_s();
                        // ASI_BLOCK_PRIMARY_LITTLE
                        0xF8: FailUnimpl::ldblockf_pl();
                        // ASI_BLOCK_SECONDARY_LITTLE
                        0xF9: FailUnimpl::ldblockf_sl();
                    }

                    // LDSHORTF
                    // ASI_FL8_PRIMARY
                    0xD0: FailUnimpl::ldshortf_8p();
                    // ASI_FL8_SECONDARY
                    0xD1: FailUnimpl::ldshortf_8s();
                    // ASI_FL8_PRIMARY_LITTLE
                    0xD8: FailUnimpl::ldshortf_8pl();
                    // ASI_FL8_SECONDARY_LITTLE
                    0xD9: FailUnimpl::ldshortf_8sl();
                    // ASI_FL16_PRIMARY
                    0xD2: FailUnimpl::ldshortf_16p();
                    // ASI_FL16_SECONDARY
                    0xD3: FailUnimpl::ldshortf_16s();
                    // ASI_FL16_PRIMARY_LITTLE
                    0xDA: FailUnimpl::ldshortf_16pl();
                    // ASI_FL16_SECONDARY_LITTLE
                    0xDB: FailUnimpl::ldshortf_16sl();
                    // Not an ASI which is legal with lddfa
                    default: Trap::lddfa_bad_asi(
                        {{fault = std::make_shared<DataAccessException>();}});
                }
            }
            0x34: Storef::stfa({{Mem_uw = Frds_uw;}});
            0x36: stqfa({{fault = std::make_shared<FpDisabled>();}});
            format StorefAlt {
                0x37: decode EXT_ASI {
                    // ASI_NUCLEUS
                    0x04: FailUnimpl::stdfa_n();
                    // ASI_NUCLEUS_LITTLE
                    0x0C: FailUnimpl::stdfa_nl();
                    // ASI_AS_IF_USER_PRIMARY
                    0x10: FailUnimpl::stdfa_aiup();
                    // ASI_AS_IF_USER_PRIMARY_LITTLE
                    0x18: FailUnimpl::stdfa_aiupl();
                    // ASI_AS_IF_USER_SECONDARY
                    0x11: FailUnimpl::stdfa_aius();
                    // ASI_AS_IF_USER_SECONDARY_LITTLE
                    0x19: FailUnimpl::stdfa_aiusl();
                    // ASI_REAL
                    0x14: FailUnimpl::stdfa_real();
                    // ASI_REAL_LITTLE
                    0x1C: FailUnimpl::stdfa_real_l();
                    // ASI_REAL_IO
                    0x15: FailUnimpl::stdfa_real_io();
                    // ASI_REAL_IO_LITTLE
                    0x1D: FailUnimpl::stdfa_real_io_l();
                    // ASI_PRIMARY
                    0x80: FailUnimpl::stdfa_p();
                    // ASI_PRIMARY_LITTLE
                    0x88: FailUnimpl::stdfa_pl();
                    // ASI_SECONDARY
                    0x81: FailUnimpl::stdfa_s();
                    // ASI_SECONDARY_LITTLE
                    0x89: FailUnimpl::stdfa_sl();
                    // ASI_PRIMARY_NO_FAULT
                    0x82: FailUnimpl::stdfa_pnf();
                    // ASI_PRIMARY_NO_FAULT_LITTLE
                    0x8A: FailUnimpl::stdfa_pnfl();
                    // ASI_SECONDARY_NO_FAULT
                    0x83: FailUnimpl::stdfa_snf();
                    // ASI_SECONDARY_NO_FAULT_LITTLE
                    0x8B: FailUnimpl::stdfa_snfl();

                    format BlockStoref {
                        // STBLOCKF
                        // ASI_BLOCK_AS_IF_USER_PRIMARY
                        0x16: FailUnimpl::stblockf_aiup();
                        // ASI_BLOCK_AS_IF_USER_SECONDARY
                        0x17: FailUnimpl::stblockf_aius();
                        // ASI_BLOCK_AS_IF_USER_PRIMARY_LITTLE
                        0x1E: FailUnimpl::stblockf_aiupl();
                        // ASI_BLOCK_AS_IF_USER_SECONDARY_LITTLE
                        0x1F: FailUnimpl::stblockf_aiusl();
                        // ASI_BLOCK_PRIMARY
                        0xF0: stblockf_p({{Mem_udw = Frd_N_udw;}});
                        // ASI_BLOCK_SECONDARY
                        0xF1: FailUnimpl::stblockf_s();
                        // ASI_BLOCK_PRIMARY_LITTLE
                        0xF8: FailUnimpl::stblockf_pl();
                        // ASI_BLOCK_SECONDARY_LITTLE
                        0xF9: FailUnimpl::stblockf_sl();
                    }

                    // STSHORTF
                    // ASI_FL8_PRIMARY
                    0xD0: FailUnimpl::stshortf_8p();
                    // ASI_FL8_SECONDARY
                    0xD1: FailUnimpl::stshortf_8s();
                    // ASI_FL8_PRIMARY_LITTLE
                    0xD8: FailUnimpl::stshortf_8pl();
                    // ASI_FL8_SECONDARY_LITTLE
                    0xD9: FailUnimpl::stshortf_8sl();
                    // ASI_FL16_PRIMARY
                    0xD2: FailUnimpl::stshortf_16p();
                    // ASI_FL16_SECONDARY
                    0xD3: FailUnimpl::stshortf_16s();
                    // ASI_FL16_PRIMARY_LITTLE
                    0xDA: FailUnimpl::stshortf_16pl();
                    // ASI_FL16_SECONDARY_LITTLE
                    0xDB: FailUnimpl::stshortf_16sl();
                    // Not an ASI which is legal with lddfa
                    default: Trap::stdfa_bad_asi(
                        {{fault = std::make_shared<DataAccessException>();}});
                }
            }
            0x3C: CasAlt::casa({{
                               mem_data = htobe(Rs2_uw);
                               Mem_uw = Rd_uw;}},
                         {{
                               uint32_t tmp = mem_data;
                               Rd_uw = tmp;
                         }}, MEM_SWAP_COND);
            0x3D: Nop::prefetcha();
            0x3E: CasAlt::casxa({{mem_data = betoh(Rs2);
                                Mem_udw = Rd_udw; }},
                         {{ Rd_udw = mem_data; }}, MEM_SWAP_COND);
        }
    }
}<|MERGE_RESOLUTION|>--- conflicted
+++ resolved
@@ -344,11 +344,7 @@
                 0x11: Priv::rdpic({{Rd = Pic;}}, {{Pcr<0:>}});
                 // 0x12 should cause an illegal instruction exception
                 0x13: NoPriv::rdgsr({{
-<<<<<<< HEAD
-                       fault = checkFpEnableFault(xc, machInst);
-=======
-                       fault = checkFpEnabled(Pstate, Fprs);
->>>>>>> 39f85b7a
+                       fault = checkFpEnabled(Pstate, Fprs, machInst);
                        if (fault)
                             return fault;
                        Rd = Gsr;
@@ -1264,19 +1260,11 @@
         format Trap {
             0x20: Loadf::ldf({{Frds_uw = Mem_uw;}});
             0x21: decode RD {
-<<<<<<< HEAD
-                0x0: Load::ldfsr({{fault = checkFpEnableFault(xc, machInst);
+                0x0: Load::ldfsr({{fault = checkFpEnabled(Pstate, Fprs, machInst);
                                      if (fault)
                                          return fault;
                                    Fsr = Mem_uw | Fsr<63:32>;}});
-                0x1: Load::ldxfsr({{fault = checkFpEnableFault(xc, machInst);
-=======
-                0x0: Load::ldfsr({{fault = checkFpEnabled(Pstate, Fprs);
-                                     if (fault)
-                                         return fault;
-                                   Fsr = Mem_uw | Fsr<63:32>;}});
-                0x1: Load::ldxfsr({{fault = checkFpEnabled(Pstate, Fprs);
->>>>>>> 39f85b7a
+                0x1: Load::ldxfsr({{fault = checkFpEnabled(Pstate, Fprs, machInst);
                                      if (fault)
                                          return fault;
                                     Fsr = Mem_udw;}});
@@ -1286,29 +1274,14 @@
             0x23: Loadf::lddf({{Frd_udw = Mem_udw;}});
             0x24: Storef::stf({{Mem_uw = Frds_uw;}});
             0x25: decode RD {
-<<<<<<< HEAD
-                0x0: StoreFsr::stfsr({{
-                    fault = checkFpEnableFault(xc, machInst);
-                   if (fault)
-                       return fault;
-                   Mem_uw = Fsr<31:0>;
-                }});
-                0x1: StoreFsr::stxfsr({{
-                    fault = checkFpEnableFault(xc, machInst);
-                    if (fault)
-                        return fault;
-                    Mem_udw = Fsr;
-                }});
-=======
-                0x0: StoreFsr::stfsr({{fault = checkFpEnabled(Pstate, Fprs);
+                0x0: StoreFsr::stfsr({{fault = checkFpEnabled(Pstate, Fprs, machInst);
                                        if (fault)
                                            return fault;
                                        Mem_uw = Fsr<31:0>;}});
-                0x1: StoreFsr::stxfsr({{fault = checkFpEnabled(Pstate, Fprs);
+                0x1: StoreFsr::stxfsr({{fault = checkFpEnabled(Pstate, Fprs, machInst);
                                         if (fault)
                                             return fault;
                                         Mem_udw = Fsr;}});
->>>>>>> 39f85b7a
                 default: FailUnimpl::stfsrOther();
             }
             0x26: stqf({{fault = std::make_shared<FpDisabled>();}});
