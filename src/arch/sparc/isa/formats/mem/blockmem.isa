--- conflicted
+++ resolved
@@ -495,15 +495,9 @@
                 pcedCode += matcher.sub("RdHigh", code)
             else:
                 flag_code = "flags[IsDelayedCommit] = true; flags[IsFirstMicroOp] = true;"
-<<<<<<< HEAD
-                pcedCode = matcher.sub("RdLow", code)
+                pcedCode = matcher.sub("uReg0", code)
             iop = InstObjParams(name, Name, 'TwinMem',
                     {"code": pcedCode, "ea_code": addrCalcReg,
-=======
-                pcedCode = matcher.sub("uReg0", code)
-            iop = InstObjParams(name, Name, 'TwinMem', pcedCode,
-                    opt_flags, {"ea_code": addrCalcReg,
->>>>>>> 5c7bf74c
                     "fault_check": faultCode, "micro_pc": microPc,
                     "set_flags": flag_code}, opt_flags)
             iop_imm = InstObjParams(name, Name + 'Imm', 'TwinMemImm',
