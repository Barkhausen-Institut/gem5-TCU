// Copyright (c) 2006-2007 The Regents of The University of Michigan
// All rights reserved.
//
// Redistribution and use in source and binary forms, with or without
// modification, are permitted provided that the following conditions are
// met: redistributions of source code must retain the above copyright
// notice, this list of conditions and the following disclaimer;
// redistributions in binary form must reproduce the above copyright
// notice, this list of conditions and the following disclaimer in the
// documentation and/or other materials provided with the distribution;
// neither the name of the copyright holders nor the names of its
// contributors may be used to endorse or promote products derived from
// this software without specific prior written permission.
//
// THIS SOFTWARE IS PROVIDED BY THE COPYRIGHT HOLDERS AND CONTRIBUTORS
// "AS IS" AND ANY EXPRESS OR IMPLIED WARRANTIES, INCLUDING, BUT NOT
// LIMITED TO, THE IMPLIED WARRANTIES OF MERCHANTABILITY AND FITNESS FOR
// A PARTICULAR PURPOSE ARE DISCLAIMED. IN NO EVENT SHALL THE COPYRIGHT
// OWNER OR CONTRIBUTORS BE LIABLE FOR ANY DIRECT, INDIRECT, INCIDENTAL,
// SPECIAL, EXEMPLARY, OR CONSEQUENTIAL DAMAGES (INCLUDING, BUT NOT
// LIMITED TO, PROCUREMENT OF SUBSTITUTE GOODS OR SERVICES; LOSS OF USE,
// DATA, OR PROFITS; OR BUSINESS INTERRUPTION) HOWEVER CAUSED AND ON ANY
// THEORY OF LIABILITY, WHETHER IN CONTRACT, STRICT LIABILITY, OR TORT
// (INCLUDING NEGLIGENCE OR OTHERWISE) ARISING IN ANY WAY OUT OF THE USE
// OF THIS SOFTWARE, EVEN IF ADVISED OF THE POSSIBILITY OF SUCH DAMAGE.

def template ROrImmDecode {{
    {
        return (I ? (SparcStaticInst *)(new %(class_name)sImm(machInst))
                  : (SparcStaticInst *)(new %(class_name)s(machInst)));
    }
}};

output header {{
    union DoubleSingle
    {
        double d;
        uint64_t ui;
        uint32_t s[2];
        DoubleSingle(double _d) : d(_d)
        {}
        DoubleSingle(uint64_t _ui) : ui(_ui)
        {}
        DoubleSingle(uint32_t _s0, uint32_t _s1)
        {
            s[0] = _s0;
            s[1] = _s1;
        }
    };
}};

let {{
    def filterDoubles(code):
        assignRE = re.compile(r'\s*=(?!=)', re.MULTILINE)

        int_extensions = ("sb", "ub", "shw", "uhw", "sw", "uw", "sdw", "udw")
        operand_names = ("Frd", "Frs1", "Frs2", "Frd_N")

        class Operand(object):
            def __init__(self, name, ext):
                self.name = name
                self.ext = ext
                self.src = False
                self.dest = False

        operands = {}

        operandsREString = (r'''
        # neg. lookbehind assertion: prevent partial matches
        (?<!\w)
        # match: operand with optional '.' then suffix
        ((?P<name>%s)(_(?P<ext>[^\W_]+))?)
        # neg. lookahead assertion: prevent partial matches
        (?!\w)
        ''' % '|'.join(operand_names))
        operandsRE = re.compile(operandsREString, re.MULTILINE | re.VERBOSE)

        for match in operandsRE.finditer(code):
            name = match.group('name')
            ext = match.group('ext')
            operand = operands.setdefault(name, Operand(name, ext))
            if assignRE.match(code, match.end()):
                operand.dest = True
            else:
                operand.src = True
            if operand.ext != ext:
                raise Exception("Inconsistent extensions in double filter")

        # Get rid of any unwanted extension
        code = operandsRE.sub('\g<name>', code)

        for op in operands.values():
            is_int = op.ext in int_extensions
            member, type = ('ui', 'uint64_t') if is_int else ('d', 'double')
            if op.src:
                code = ("%s = DoubleSingle(%s_high, %s_low).%s;" % \
                    (op.name, op.name, op.name, member)) + code
            if op.dest:
                code += '''
                    %s_low = DoubleSingle(%s).s[1];
                    %s_high = DoubleSingle(%s).s[0];''' % \
                         (op.name, op.name, op.name, op.name)
            code = ("%s %s;" % (type, op.name)) + code
        return code
}};

let {{
    def splitOutImm(code):
        matcher = re.compile(
                r'Rs(?P<rNum>\d)_or_imm(?P<iNum>\d+)(?P<typeQual>_[^\W_]+)?')
        rOrImmMatch = matcher.search(code)
        if rOrImmMatch == None:
            return code, None, None
        orig_code = code
        reg_code = matcher.sub('Rs\g<rNum>\g<typeQual>', code)
        imm_code = matcher.sub('imm', code)
        return reg_code, imm_code, rOrImmMatch.group('iNum')
}};

output exec {{
    /// Check "FP enabled" machine status bit.  Called when executing any FP
    /// instruction.
    /// @retval Full-system mode: NoFault if FP is enabled, FpDisabled
    /// if not.
    static inline Fault
<<<<<<< HEAD
    checkFpEnableFault(ExecContext *xc, MachInst)
=======
    checkFpEnabled(PSTATE pstate, RegVal fprs)
>>>>>>> 39f85b7a
    {
        if (pstate.pef && fprs & 0x4) {
            return NoFault;
        } else {
            return std::make_shared<FpDisabled>();
        }
    }
}};

<|MERGE_RESOLUTION|>--- conflicted
+++ resolved
@@ -123,11 +123,7 @@
     /// @retval Full-system mode: NoFault if FP is enabled, FpDisabled
     /// if not.
     static inline Fault
-<<<<<<< HEAD
-    checkFpEnableFault(ExecContext *xc, MachInst)
-=======
-    checkFpEnabled(PSTATE pstate, RegVal fprs)
->>>>>>> 39f85b7a
+    checkFpEnabled(PSTATE pstate, RegVal fprs, MachInst)
     {
         if (pstate.pef && fprs & 0x4) {
             return NoFault;
