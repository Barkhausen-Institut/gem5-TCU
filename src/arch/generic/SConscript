--- conflicted
+++ resolved
@@ -1,9 +1,5 @@
-<<<<<<< HEAD
-# Copyright (c) 2016 ARM Limited
+# Copyright (c) 2016, 2020 ARM Limited
 # Copyright (c) 2020 Barkhausen Institut
-=======
-# Copyright (c) 2016, 2020 ARM Limited
->>>>>>> ea7d012c
 # All rights reserved.
 #
 # The license below extends only to copyright in the software and shall
@@ -52,15 +48,9 @@
 SimObject('BaseTLB.py')
 SimObject('ISACommon.py')
 
-DebugFlag('PageTableWalker', "Page table walker state machine debugging")
 DebugFlag('TLB')
-<<<<<<< HEAD
-Source('pseudo_inst.cc')
-Source('pagetable_walker.cc')
-=======
 
 if env['TARGET_ISA'] == 'null':
     Return()
 
-Source('decoder.cc')
->>>>>>> ea7d012c
+Source('decoder.cc')