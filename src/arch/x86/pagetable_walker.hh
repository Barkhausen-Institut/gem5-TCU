--- conflicted
+++ resolved
@@ -1,6 +1,5 @@
 /*
  * Copyright (c) 2007 The Hewlett-Packard Development Company
- * Copyright (c) 2020 Barkhausen Institut
  * All rights reserved.
  *
  * The license below extends only to copyright in the software and shall
@@ -41,7 +40,6 @@
 
 #include <vector>
 
-#include "arch/generic/pagetable_walker.hh"
 #include "arch/x86/pagetable.hh"
 #include "arch/x86/tlb.hh"
 #include "base/types.hh"
@@ -55,11 +53,9 @@
 
 namespace X86ISA
 {
-    class Walker : public BaseWalker
+    class Walker : public ClockedObject
     {
       protected:
-<<<<<<< HEAD
-=======
         // Port for accessing memory
         class WalkerPort : public RequestPort
         {
@@ -78,14 +74,14 @@
         friend class WalkerPort;
         WalkerPort port;
 
->>>>>>> ea7d012c
         // State to track each walk of the page table
-        class WalkerState : public BaseWalkerState
+        class WalkerState
         {
           friend class Walker;
           private:
-            enum TranslateState {
-                Idle,
+            enum State {
+                Ready,
+                Waiting,
                 // Long mode
                 LongPML4, LongPDP, LongPD, LongPTE,
                 // PAE legacy mode
@@ -95,44 +91,100 @@
             };
 
           protected:
-            TranslateState xlState;
-            TranslateState nextXlState;
+            Walker *walker;
+            ThreadContext *tc;
+            RequestPtr req;
+            State state;
+            State nextState;
             int dataSize;
             bool enableNX;
+            unsigned inflight;
             TlbEntry entry;
+            PacketPtr read;
+            std::vector<PacketPtr> writes;
+            Fault timingFault;
+            TLB::Translation * translation;
+            BaseTLB::Mode mode;
+            bool functional;
+            bool timing;
+            bool retrying;
+            bool started;
+            bool squashed;
           public:
-            WalkerState(BaseWalker * _walker,
-                        BaseTLB::Translation *_translation,
+            WalkerState(Walker * _walker, BaseTLB::Translation *_translation,
                         const RequestPtr &_req, bool _isFunctional = false) :
-                BaseWalkerState(_walker, _translation, _req, _isFunctional),
-                xlState(Idle), nextXlState(Idle), dataSize(0), enableNX(),
-                entry()
+                walker(_walker), req(_req), state(Ready),
+                nextState(Ready), inflight(0),
+                translation(_translation),
+                functional(_isFunctional), timing(false),
+                retrying(false), started(false), squashed(false)
             {
             }
-
-          protected:
-            Walker *ourWalker()
-            {
-                return static_cast<Walker*>(walker);
-            }
-
-            void setupWalk(Addr vaddr) override;
-            Fault stepWalk(PacketPtr &write) override;
-            void finishFunctional(Addr &addr, unsigned &logBytes) override;
-            Fault translateWithTLB(const RequestPtr &req, ThreadContext *tc,
-                                   BaseTLB::Translation *translation,
-                                   BaseTLB::Mode mode, bool &delayed) override;
+            void initState(ThreadContext * _tc, BaseTLB::Mode _mode,
+                           bool _isTiming = false);
+            Fault startWalk();
+            Fault startFunctional(Addr &addr, unsigned &logBytes);
+            bool recvPacket(PacketPtr pkt);
+            unsigned numInflight() const;
+            bool isRetrying();
+            bool wasStarted();
+            bool isTiming();
+            void retry();
+            void squash();
+            std::string name() const {return walker->name();}
+
+          private:
+            void setupWalk(Addr vaddr);
+            Fault stepWalk(PacketPtr &write);
+            void sendPackets();
+            void endWalk();
             Fault pageFault(bool present);
         };
 
+        friend class WalkerState;
+        // State for timing and atomic accesses (need multiple per walker in
+        // the case of multiple outstanding requests in timing mode)
+        std::list<WalkerState *> currStates;
+        // State for functional accesses (only need one of these per walker)
+        WalkerState funcState;
+
+        struct WalkerSenderState : public Packet::SenderState
+        {
+            WalkerState * senderWalk;
+            WalkerSenderState(WalkerState * _senderWalk) :
+                senderWalk(_senderWalk) {}
+        };
+
+      public:
+        // Kick off the state machine.
+        Fault start(ThreadContext * _tc, BaseTLB::Translation *translation,
+                const RequestPtr &req, BaseTLB::Mode mode);
+        Fault startFunctional(ThreadContext * _tc, Addr &addr,
+                unsigned &logBytes, BaseTLB::Mode mode);
+        Port &getPort(const std::string &if_name,
+                      PortID idx=InvalidPortID) override;
+
+      protected:
         // The TLB we're supposed to load.
         TLB * tlb;
-<<<<<<< HEAD
-        MasterID masterId;
-=======
         System * sys;
         RequestorID requestorId;
->>>>>>> ea7d012c
+
+        // The number of outstanding walks that can be squashed per cycle.
+        unsigned numSquashable;
+
+        // Wrapper for checking for squashes before starting a translation.
+        void startWalkWrapper();
+
+        /**
+         * Event used to call startWalkWrapper.
+         **/
+        EventFunctionWrapper startWalkWrapperEvent;
+
+        // Functions for dealing with packets.
+        bool recvTimingResp(PacketPtr pkt);
+        void recvReqRetry();
+        bool sendTiming(WalkerState * sendingState, PacketPtr pkt);
 
       public:
 
@@ -141,24 +193,6 @@
             tlb = _tlb;
         }
 
-<<<<<<< HEAD
-        BaseWalkerState *createState(BaseWalker *walker,
-                                     BaseTLB::Translation *translation,
-                                     const RequestPtr &req,
-                                     bool isFunctional) override;
-
-        typedef X86PagetableWalkerParams Params;
-
-        const Params *
-        params() const
-        {
-            return static_cast<const Params *>(_params);
-        }
-
-        Walker(const Params *params) :
-            BaseWalker(params), tlb(NULL),
-            masterId(params->system->getMasterId(this))
-=======
         using Params = X86PagetableWalkerParams;
 
         Walker(const Params &params) :
@@ -167,10 +201,8 @@
             requestorId(sys->getRequestorId(this)),
             numSquashable(params.num_squash_per_cycle),
             startWalkWrapperEvent([this]{ startWalkWrapper(); }, name())
->>>>>>> ea7d012c
         {
         }
     };
 }
-
 #endif // __ARCH_X86_PAGE_TABLE_WALKER_HH__