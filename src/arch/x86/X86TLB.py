# Copyright (c) 2007 The Hewlett-Packard Development Company
# Copyright (c) 2020 Barkhausen Institut
# All rights reserved.
#
# The license below extends only to copyright in the software and shall
# not be construed as granting a license to any other intellectual
# property including but not limited to intellectual property relating
# to a hardware implementation of the functionality of the software
# licensed hereunder.  You may use the software subject to the license
# terms below provided that you ensure that this notice is replicated
# unmodified and in its entirety in all distributions of the software,
# modified or unmodified, in source code or in binary form.
#
# Redistribution and use in source and binary forms, with or without
# modification, are permitted provided that the following conditions are
# met: redistributions of source code must retain the above copyright
# notice, this list of conditions and the following disclaimer;
# redistributions in binary form must reproduce the above copyright
# notice, this list of conditions and the following disclaimer in the
# documentation and/or other materials provided with the distribution;
# neither the name of the copyright holders nor the names of its
# contributors may be used to endorse or promote products derived from
# this software without specific prior written permission.
#
# THIS SOFTWARE IS PROVIDED BY THE COPYRIGHT HOLDERS AND CONTRIBUTORS
# "AS IS" AND ANY EXPRESS OR IMPLIED WARRANTIES, INCLUDING, BUT NOT
# LIMITED TO, THE IMPLIED WARRANTIES OF MERCHANTABILITY AND FITNESS FOR
# A PARTICULAR PURPOSE ARE DISCLAIMED. IN NO EVENT SHALL THE COPYRIGHT
# OWNER OR CONTRIBUTORS BE LIABLE FOR ANY DIRECT, INDIRECT, INCIDENTAL,
# SPECIAL, EXEMPLARY, OR CONSEQUENTIAL DAMAGES (INCLUDING, BUT NOT
# LIMITED TO, PROCUREMENT OF SUBSTITUTE GOODS OR SERVICES; LOSS OF USE,
# DATA, OR PROFITS; OR BUSINESS INTERRUPTION) HOWEVER CAUSED AND ON ANY
# THEORY OF LIABILITY, WHETHER IN CONTRACT, STRICT LIABILITY, OR TORT
# (INCLUDING NEGLIGENCE OR OTHERWISE) ARISING IN ANY WAY OUT OF THE USE
# OF THIS SOFTWARE, EVEN IF ADVISED OF THE POSSIBILITY OF SUCH DAMAGE.

from m5.params import *
from m5.proxy import *

from m5.objects.BaseTLB import BaseTLB, BasePagetableWalker
from m5.objects.ClockedObject import ClockedObject

class X86PagetableWalker(BasePagetableWalker):
    type = 'X86PagetableWalker'
    cxx_class = 'X86ISA::Walker'
    cxx_header = 'arch/x86/pagetable_walker.hh'
<<<<<<< HEAD
=======
    port = RequestPort("Port for the hardware table walker")
    system = Param.System(Parent.any, "system object")
    num_squash_per_cycle = Param.Unsigned(4,
            "Number of outstanding walks that can be squashed per cycle")
>>>>>>> ea7d012c

class X86TLB(BaseTLB):
    type = 'X86TLB'
    cxx_class = 'X86ISA::TLB'
    cxx_header = 'arch/x86/tlb.hh'
    size = Param.Unsigned(64, "TLB size")
    system = Param.System(Parent.any, "system object")
    walker = Param.X86PagetableWalker(\
            X86PagetableWalker(), "page table walker")<|MERGE_RESOLUTION|>--- conflicted
+++ resolved
@@ -37,20 +37,17 @@
 from m5.params import *
 from m5.proxy import *
 
-from m5.objects.BaseTLB import BaseTLB, BasePagetableWalker
+from m5.objects.BaseTLB import BaseTLB
 from m5.objects.ClockedObject import ClockedObject
 
-class X86PagetableWalker(BasePagetableWalker):
+class X86PagetableWalker(ClockedObject):
     type = 'X86PagetableWalker'
     cxx_class = 'X86ISA::Walker'
     cxx_header = 'arch/x86/pagetable_walker.hh'
-<<<<<<< HEAD
-=======
     port = RequestPort("Port for the hardware table walker")
     system = Param.System(Parent.any, "system object")
     num_squash_per_cycle = Param.Unsigned(4,
             "Number of outstanding walks that can be squashed per cycle")
->>>>>>> ea7d012c
 
 class X86TLB(BaseTLB):
     type = 'X86TLB'
