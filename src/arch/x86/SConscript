--- conflicted
+++ resolved
@@ -60,11 +60,6 @@
     Source('linux/fs_workload.cc')
     Source('linux/linux.cc')
     Source('linux/process.cc')
-<<<<<<< HEAD
-    Source('linux/system.cc')
-    Source('m3/system.cc')
-=======
->>>>>>> fa704784
     Source('nativetrace.cc')
     Source('pagetable.cc')
     Source('pagetable_walker.cc')
@@ -76,11 +71,7 @@
     Source('types.cc')
     Source('utility.cc')
 
-<<<<<<< HEAD
-    SimObject('M3X86System.py')
-=======
     SimObject('X86FsWorkload.py')
->>>>>>> fa704784
     SimObject('X86ISA.py')
     SimObject('X86LocalApic.py')
     SimObject('X86NativeTrace.py')
