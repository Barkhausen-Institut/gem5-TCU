/*
 * Copyright (c) 2007 The Hewlett-Packard Development Company
 * Copyright (c) 2018 TU Dresden
 * All rights reserved.
 *
 * The license below extends only to copyright in the software and shall
 * not be construed as granting a license to any other intellectual
 * property including but not limited to intellectual property relating
 * to a hardware implementation of the functionality of the software
 * licensed hereunder.  You may use the software subject to the license
 * terms below provided that you ensure that this notice is replicated
 * unmodified and in its entirety in all distributions of the software,
 * modified or unmodified, in source code or in binary form.
 *
 * Redistribution and use in source and binary forms, with or without
 * modification, are permitted provided that the following conditions are
 * met: redistributions of source code must retain the above copyright
 * notice, this list of conditions and the following disclaimer;
 * redistributions in binary form must reproduce the above copyright
 * notice, this list of conditions and the following disclaimer in the
 * documentation and/or other materials provided with the distribution;
 * neither the name of the copyright holders nor the names of its
 * contributors may be used to endorse or promote products derived from
 * this software without specific prior written permission.
 *
 * THIS SOFTWARE IS PROVIDED BY THE COPYRIGHT HOLDERS AND CONTRIBUTORS
 * "AS IS" AND ANY EXPRESS OR IMPLIED WARRANTIES, INCLUDING, BUT NOT
 * LIMITED TO, THE IMPLIED WARRANTIES OF MERCHANTABILITY AND FITNESS FOR
 * A PARTICULAR PURPOSE ARE DISCLAIMED. IN NO EVENT SHALL THE COPYRIGHT
 * OWNER OR CONTRIBUTORS BE LIABLE FOR ANY DIRECT, INDIRECT, INCIDENTAL,
 * SPECIAL, EXEMPLARY, OR CONSEQUENTIAL DAMAGES (INCLUDING, BUT NOT
 * LIMITED TO, PROCUREMENT OF SUBSTITUTE GOODS OR SERVICES; LOSS OF USE,
 * DATA, OR PROFITS; OR BUSINESS INTERRUPTION) HOWEVER CAUSED AND ON ANY
 * THEORY OF LIABILITY, WHETHER IN CONTRACT, STRICT LIABILITY, OR TORT
 * (INCLUDING NEGLIGENCE OR OTHERWISE) ARISING IN ANY WAY OUT OF THE USE
 * OF THIS SOFTWARE, EVEN IF ADVISED OF THE POSSIBILITY OF SUCH DAMAGE.
 *
 * Authors: Gabe Black
 *          Maximilian Stein
 */

#include "arch/x86/system.hh"

#include "arch/x86/bios/intelmp.hh"
#include "arch/x86/bios/smbios.hh"
#include "arch/x86/isa_traits.hh"
#include "base/loader/object_file.hh"
#include "cpu/thread_context.hh"
#include "params/X86System.hh"

using namespace X86ISA;

X86System::X86System(Params *p) :
    System(p), smbiosTable(p->smbios_table),
    mpFloatingPointer(p->intel_mp_pointer),
    mpConfigTable(p->intel_mp_table),
    rsdp(p->acpi_description_table_pointer)
{
}

void
X86ISA::installSegDesc(ThreadContext *tc, SegmentRegIndex seg,
        SegDescriptor desc, bool longmode)
{
    bool honorBase = !longmode || seg == SEGMENT_REG_FS ||
                                  seg == SEGMENT_REG_GS ||
                                  seg == SEGMENT_REG_TSL ||
                                  seg == SYS_SEGMENT_REG_TR;

    SegAttr attr = 0;

    attr.dpl = desc.dpl;
    attr.unusable = 0;
    attr.defaultSize = desc.d;
    attr.longMode = desc.l;
    attr.avl = desc.avl;
    attr.granularity = desc.g;
    attr.present = desc.p;
    attr.system = desc.s;
    attr.type = desc.type;
    if (desc.s) {
        if (desc.type.codeOrData) {
            // Code segment
            attr.expandDown = 0;
            attr.readable = desc.type.r;
            attr.writable = 0;
        } else {
            // Data segment
            attr.expandDown = desc.type.e;
            attr.readable = 1;
            attr.writable = desc.type.w;
        }
    } else {
        attr.readable = 1;
        attr.writable = 1;
        attr.expandDown = 0;
    }

    tc->setMiscReg(MISCREG_SEG_BASE(seg), desc.base);
    tc->setMiscReg(MISCREG_SEG_EFF_BASE(seg), honorBase ? desc.base : 0);
    tc->setMiscReg(MISCREG_SEG_LIMIT(seg), desc.limit);
    tc->setMiscReg(MISCREG_SEG_ATTR(seg), (RegVal)attr);
}

void
X86System::initState()
{
    System::initState();

    if (!kernel)
        fatal("No kernel to load.\n");

    if (kernel->getArch() == ObjectFile::I386)
        fatal("Loading a 32 bit x86 kernel is not supported.\n");

    ThreadContext *tc = threadContexts[0];
    // This is the boot strap processor (BSP). Initialize it to look like
    // the boot loader has just turned control over to the 64 bit OS. We
    // won't actually set up real mode or legacy protected mode descriptor
    // tables because we aren't executing any code that would require
    // them. We do, however toggle the control bits in the correct order
    // while allowing consistency checks and the underlying mechansims
    // just to be safe.

    const int NumPDTs = 4;

    const Addr PageMapLevel4 = 0x70000;
    const Addr PageDirPtrTable = 0x71000;
    const Addr PageDirTable[NumPDTs] =
        {0x72000, 0x73000, 0x74000, 0x75000};
    const Addr GDTBase = 0x76000;

    const int PML4Bits = 9;
    const int PDPTBits = 9;
    const int PDTBits = 9;

    /*
     * Set up the gdt.
     */
    uint8_t numGDTEntries = 0;
    // Place holder at selector 0
    uint64_t nullDescriptor = 0;
    physProxy.writeBlob(GDTBase + numGDTEntries * 8, &nullDescriptor, 8);
    numGDTEntries++;

    SegDescriptor initDesc = 0;
    initDesc.type.codeOrData = 0; // code or data type
    initDesc.type.c = 0;          // conforming
    initDesc.type.r = 1;          // readable
    initDesc.dpl = 0;             // privilege
    initDesc.p = 1;               // present
    initDesc.l = 1;               // longmode - 64 bit
    initDesc.d = 0;               // operand size
    initDesc.g = 1;               // granularity
    initDesc.s = 1;               // system segment
    initDesc.limit = 0xFFFFFFFF;
    initDesc.base = 0;

    // 64 bit code segment
    SegDescriptor csDesc = initDesc;
    csDesc.type.codeOrData = 1;
    csDesc.dpl = 0;
    // Because we're dealing with a pointer and I don't think it's
    // guaranteed that there isn't anything in a nonvirtual class between
    // it's beginning in memory and it's actual data, we'll use an
    // intermediary.
    uint64_t csDescVal = csDesc;
    physProxy.writeBlob(GDTBase + numGDTEntries * 8, (&csDescVal), 8);

    numGDTEntries++;

    SegSelector cs = 0;
    cs.si = numGDTEntries - 1;

    tc->setMiscReg(MISCREG_CS, (RegVal)cs);

    // 32 bit data segment
    SegDescriptor dsDesc = initDesc;
    uint64_t dsDescVal = dsDesc;
    physProxy.writeBlob(GDTBase + numGDTEntries * 8, (&dsDescVal), 8);

    numGDTEntries++;

    SegSelector ds = 0;
    ds.si = numGDTEntries - 1;

    tc->setMiscReg(MISCREG_DS, (RegVal)ds);
    tc->setMiscReg(MISCREG_ES, (RegVal)ds);
    tc->setMiscReg(MISCREG_FS, (RegVal)ds);
    tc->setMiscReg(MISCREG_GS, (RegVal)ds);
    tc->setMiscReg(MISCREG_SS, (RegVal)ds);

    tc->setMiscReg(MISCREG_TSL, 0);
    tc->setMiscReg(MISCREG_TSG_BASE, GDTBase);
    tc->setMiscReg(MISCREG_TSG_LIMIT, 8 * numGDTEntries - 1);

    SegDescriptor tssDesc = initDesc;
    uint64_t tssDescVal = tssDesc;
    physProxy.writeBlob(GDTBase + numGDTEntries * 8, (&tssDescVal), 8);

    numGDTEntries++;

    SegSelector tss = 0;
    tss.si = numGDTEntries - 1;

    tc->setMiscReg(MISCREG_TR, (RegVal)tss);
    installSegDesc(tc, SYS_SEGMENT_REG_TR, tssDesc, true);

    /*
     * Identity map the first 4GB of memory. In order to map this region
     * of memory in long mode, there needs to be one actual page map level
     * 4 entry which points to one page directory pointer table which
     * points to 4 different page directory tables which are full of two
     * megabyte pages. All of the other entries in valid tables are set
     * to indicate that they don't pertain to anything valid and will
     * cause a fault if used.
     */

    // Put valid values in all of the various table entries which indicate
    // that those entries don't point to further tables or pages. Then
    // set the values of those entries which are needed.

    // Page Map Level 4

    // read/write, user, not present
    uint64_t pml4e = htole<uint64_t>(0x6);
    for (int offset = 0; offset < (1 << PML4Bits) * 8; offset += 8) {
        physProxy.writeBlob(PageMapLevel4 + offset, (&pml4e), 8);
    }
    // Point to the only PDPT
    pml4e = htole<uint64_t>(0x7 | PageDirPtrTable);
    physProxy.writeBlob(PageMapLevel4, (&pml4e), 8);

    // Page Directory Pointer Table

    // read/write, user, not present
    uint64_t pdpe = htole<uint64_t>(0x6);
    for (int offset = 0; offset < (1 << PDPTBits) * 8; offset += 8)
        physProxy.writeBlob(PageDirPtrTable + offset, &pdpe, 8);
    // Point to the PDTs
    for (int table = 0; table < NumPDTs; table++) {
<<<<<<< HEAD
        pdpe = X86ISA::htog(0x7 | PageDirTable[table]);
        if (table == NumPDTs - 1)
            pdpe |= X86ISA::htog(1 << 4);
=======
        pdpe = htole<uint64_t>(0x7 | PageDirTable[table]);
>>>>>>> 55c5b66a
        physProxy.writeBlob(PageDirPtrTable + table * 8, &pdpe, 8);
    }

    // Page Directory Tables

    Addr base = 0;
    const Addr pageSize = 2 << 20;
    for (int table = 0; table < NumPDTs; table++) {
        for (int offset = 0; offset < (1 << PDTBits) * 8; offset += 8) {
            // read/write, user, present, 4MB
<<<<<<< HEAD
            uint64_t pdte = X86ISA::htog(0x87 | base);
            if (table == NumPDTs - 1)
                pdte |= X86ISA::htog(1 << 4);
=======
            uint64_t pdte = htole(0x87 | base);
>>>>>>> 55c5b66a
            physProxy.writeBlob(PageDirTable[table] + offset, &pdte, 8);
            base += pageSize;
        }
    }

    /*
     * Transition from real mode all the way up to Long mode
     */
    CR0 cr0 = tc->readMiscRegNoEffect(MISCREG_CR0);
    // Turn off paging.
    cr0.pg = 0;
    tc->setMiscReg(MISCREG_CR0, cr0);
    // Turn on protected mode.
    cr0.pe = 1;
    tc->setMiscReg(MISCREG_CR0, cr0);

    CR4 cr4 = tc->readMiscRegNoEffect(MISCREG_CR4);
    // Turn on pae.
    cr4.pae = 1;
    tc->setMiscReg(MISCREG_CR4, cr4);

    // Point to the page tables.
    tc->setMiscReg(MISCREG_CR3, PageMapLevel4);

    Efer efer = tc->readMiscRegNoEffect(MISCREG_EFER);
    // Enable long mode.
    efer.lme = 1;
    tc->setMiscReg(MISCREG_EFER, efer);

    // Start using longmode segments.
    installSegDesc(tc, SEGMENT_REG_CS, csDesc, true);
    installSegDesc(tc, SEGMENT_REG_DS, dsDesc, true);
    installSegDesc(tc, SEGMENT_REG_ES, dsDesc, true);
    installSegDesc(tc, SEGMENT_REG_FS, dsDesc, true);
    installSegDesc(tc, SEGMENT_REG_GS, dsDesc, true);
    installSegDesc(tc, SEGMENT_REG_SS, dsDesc, true);

    // Activate long mode.
    cr0.pg = 1;
    tc->setMiscReg(MISCREG_CR0, cr0);

    tc->pcState(tc->getSystemPtr()->kernelEntry);

    // We should now be in long mode. Yay!

    Addr ebdaPos = 0xF0000;
    Addr fixed, table;

    // Write out the SMBios/DMI table.
    writeOutSMBiosTable(ebdaPos, fixed, table);
    ebdaPos += (fixed + table);
    ebdaPos = roundUp(ebdaPos, 16);

    // Write out the Intel MP Specification configuration table.
    writeOutMPTable(ebdaPos, fixed, table);
    ebdaPos += (fixed + table);
}

void
X86System::writeOutSMBiosTable(Addr header,
        Addr &headerSize, Addr &structSize, Addr table)
{
    // If the table location isn't specified, just put it after the header.
    // The header size as of the 2.5 SMBios specification is 0x1F bytes.
    if (!table)
        table = header + 0x1F;
    smbiosTable->setTableAddr(table);

    smbiosTable->writeOut(physProxy, header, headerSize, structSize);

    // Do some bounds checking to make sure we at least didn't step on
    // ourselves.
    assert(header > table || header + headerSize <= table);
    assert(table > header || table + structSize <= header);
}

void
X86System::writeOutMPTable(Addr fp,
        Addr &fpSize, Addr &tableSize, Addr table)
{
    // If the table location isn't specified and it exists, just put
    // it after the floating pointer. The fp size as of the 1.4 Intel MP
    // specification is 0x10 bytes.
    if (mpConfigTable) {
        if (!table)
            table = fp + 0x10;
        mpFloatingPointer->setTableAddr(table);
    }

    fpSize = mpFloatingPointer->writeOut(physProxy, fp);
    if (mpConfigTable)
        tableSize = mpConfigTable->writeOut(physProxy, table);
    else
        tableSize = 0;

    // Do some bounds checking to make sure we at least didn't step on
    // ourselves and the fp structure was the size we thought it was.
    assert(fp > table || fp + fpSize <= table);
    assert(table > fp || table + tableSize <= fp);
    assert(fpSize == 0x10);
}


X86System::~X86System()
{
    delete smbiosTable;
}

X86System *
X86SystemParams::create()
{
    return new X86System(this);
}<|MERGE_RESOLUTION|>--- conflicted
+++ resolved
@@ -239,13 +239,9 @@
         physProxy.writeBlob(PageDirPtrTable + offset, &pdpe, 8);
     // Point to the PDTs
     for (int table = 0; table < NumPDTs; table++) {
-<<<<<<< HEAD
-        pdpe = X86ISA::htog(0x7 | PageDirTable[table]);
+        pdpe = htole<uint64_t>(0x7 | PageDirTable[table]);
         if (table == NumPDTs - 1)
-            pdpe |= X86ISA::htog(1 << 4);
-=======
-        pdpe = htole<uint64_t>(0x7 | PageDirTable[table]);
->>>>>>> 55c5b66a
+            pdpe |= htole<uint64_t>(1 << 4);
         physProxy.writeBlob(PageDirPtrTable + table * 8, &pdpe, 8);
     }
 
@@ -256,13 +252,9 @@
     for (int table = 0; table < NumPDTs; table++) {
         for (int offset = 0; offset < (1 << PDTBits) * 8; offset += 8) {
             // read/write, user, present, 4MB
-<<<<<<< HEAD
-            uint64_t pdte = X86ISA::htog(0x87 | base);
+            uint64_t pdte = htole(0x87 | base);
             if (table == NumPDTs - 1)
-                pdte |= X86ISA::htog(1 << 4);
-=======
-            uint64_t pdte = htole(0x87 | base);
->>>>>>> 55c5b66a
+                pdte |= htole<uint64_t>(1 << 4);
             physProxy.writeBlob(PageDirTable[table] + offset, &pdte, 8);
             base += pageSize;
         }
