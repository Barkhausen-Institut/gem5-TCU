--- conflicted
+++ resolved
@@ -46,16 +46,10 @@
     {
         Fault fault = NoFault;
 
-<<<<<<< HEAD
-            DPRINTF(X86, "The data size is %d\n", dataSize);
-            %(fp_enable_check)s;
-            %(op_decl)s;
-            %(op_rd)s;
-=======
         DPRINTF(X86, "The data size is %d\n", dataSize);
+        %(fp_enable_check)s;
         %(op_decl)s;
         %(op_rd)s;
->>>>>>> 39f85b7a
 
         [[maybe_unused]] RegVal result;
 
@@ -65,32 +59,6 @@
         } else {
             %(else_code)s;
         }
-<<<<<<< HEAD
-}};
-
-def template MicroRegOpImmExecute {{
-        Fault %(class_name)s::execute(ExecContext *xc,
-                Trace::InstRecord *traceData) const
-        {
-            Fault fault = NoFault;
-
-            %(fp_enable_check)s;
-            %(op_decl)s;
-            %(op_rd)s;
-
-            M5_VAR_USED RegVal result;
-
-            if(%(cond_check)s)
-            {
-                %(code)s;
-                %(flag_code)s;
-            }
-            else
-            {
-                %(else_code)s;
-            }
-=======
->>>>>>> 39f85b7a
 
         //Write the resulting state to the execution context
         if (fault == NoFault) {
