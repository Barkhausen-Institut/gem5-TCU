--- conflicted
+++ resolved
@@ -55,7 +55,6 @@
 #include "arch/riscv/faults.hh"
 #include "arch/riscv/pagetable.hh"
 #include "arch/riscv/tlb.hh"
-#include "arch/riscv/vtophys.hh"
 #include "base/bitfield.hh"
 #include "base/trie.hh"
 #include "cpu/base.hh"
@@ -66,54 +65,220 @@
 
 namespace RiscvISA {
 
-BaseWalker::BaseWalkerState *
-Walker::createState(BaseWalker *walker, BaseTLB::Translation *translation,
-                    const RequestPtr &req, bool isFunctional)
-{
-    return new WalkerState(walker, translation, req, isFunctional);
-}
-
 Fault
-Walker::WalkerState::translateWithTLB(const RequestPtr &req, ThreadContext *tc,
-                                      BaseTLB::Translation *translation,
-                                      BaseTLB::Mode mode, bool &delayed)
-{
-    Addr vaddr = req->getVaddr();
-    vaddr &= ((static_cast<Addr>(1) << VADDR_BITS) - 1);
-    Addr paddr = ourWalker()->tlb->translateWithTLB(vaddr, satp.asid, mode);
-    req->setPaddr(paddr);
-    delayed = false;
-    return NoFault;
-}
-
-void
-Walker::WalkerState::setupWalk(Addr vaddr)
-{
-    vaddr &= ((static_cast<Addr>(1) << VADDR_BITS) - 1);
-
+Walker::start(ThreadContext * _tc, BaseTLB::Translation *_translation,
+              const RequestPtr &_req, BaseTLB::Mode _mode)
+{
+    // TODO: in timing mode, instead of blocking when there are other
+    // outstanding requests, see if this request can be coalesced with
+    // another one (i.e. either coalesce or start walk)
+    WalkerState * newState = new WalkerState(this, _translation, _req);
+    newState->initState(_tc, _mode, sys->isTimingMode());
+    if (currStates.size()) {
+        assert(newState->isTiming());
+        DPRINTF(PageTableWalker, "Walks in progress: %d\n", currStates.size());
+        currStates.push_back(newState);
+        return NoFault;
+    } else {
+        currStates.push_back(newState);
+        Fault fault = newState->startWalk();
+        if (!newState->isTiming()) {
+            currStates.pop_front();
+            delete newState;
+        }
+        return fault;
+    }
+}
+
+Fault
+Walker::startFunctional(ThreadContext * _tc, Addr &addr, unsigned &logBytes,
+              BaseTLB::Mode _mode)
+{
+    funcState.initState(_tc, _mode);
+    return funcState.startFunctional(addr, logBytes);
+}
+
+bool
+Walker::WalkerPort::recvTimingResp(PacketPtr pkt)
+{
+    return walker->recvTimingResp(pkt);
+}
+
+bool
+Walker::recvTimingResp(PacketPtr pkt)
+{
+    WalkerSenderState * senderState =
+        dynamic_cast<WalkerSenderState *>(pkt->popSenderState());
+    WalkerState * senderWalk = senderState->senderWalk;
+    bool walkComplete = senderWalk->recvPacket(pkt);
+    delete senderState;
+    if (walkComplete) {
+        std::list<WalkerState *>::iterator iter;
+        for (iter = currStates.begin(); iter != currStates.end(); iter++) {
+            WalkerState * walkerState = *(iter);
+            if (walkerState == senderWalk) {
+                iter = currStates.erase(iter);
+                break;
+            }
+        }
+        delete senderWalk;
+        // Since we block requests when another is outstanding, we
+        // need to check if there is a waiting request to be serviced
+        if (currStates.size() && !startWalkWrapperEvent.scheduled())
+            // delay sending any new requests until we are finished
+            // with the responses
+            schedule(startWalkWrapperEvent, clockEdge());
+    }
+    return true;
+}
+
+void
+Walker::WalkerPort::recvReqRetry()
+{
+    walker->recvReqRetry();
+}
+
+void
+Walker::recvReqRetry()
+{
+    std::list<WalkerState *>::iterator iter;
+    for (iter = currStates.begin(); iter != currStates.end(); iter++) {
+        WalkerState * walkerState = *(iter);
+        if (walkerState->isRetrying()) {
+            walkerState->retry();
+        }
+    }
+}
+
+bool Walker::sendTiming(WalkerState* sendingState, PacketPtr pkt)
+{
+    WalkerSenderState* walker_state = new WalkerSenderState(sendingState);
+    pkt->pushSenderState(walker_state);
+    if (port.sendTimingReq(pkt)) {
+        return true;
+    } else {
+        // undo the adding of the sender state and delete it, as we
+        // will do it again the next time we attempt to send it
+        pkt->popSenderState();
+        delete walker_state;
+        return false;
+    }
+
+}
+
+Port &
+Walker::getPort(const std::string &if_name, PortID idx)
+{
+    if (if_name == "port")
+        return port;
+    else
+        return ClockedObject::getPort(if_name, idx);
+}
+
+void
+Walker::WalkerState::initState(ThreadContext * _tc,
+        BaseTLB::Mode _mode, bool _isTiming)
+{
+    assert(state == Ready);
+    started = false;
+    tc = _tc;
+    mode = _mode;
+    timing = _isTiming;
     // fetch these now in case they change during the walk
     status = tc->readMiscReg(MISCREG_STATUS);
-    pmode = ourWalker()->tlb->getMemPriv(tc, mode);
+    pmode = walker->tlb->getMemPriv(tc, mode);
     satp = tc->readMiscReg(MISCREG_SATP);
     assert(satp.mode == AddrXlateMode::SV39);
-
-    Addr shift = PageShift + LEVEL_BITS * 2;
-    Addr idx = (vaddr >> shift) & LEVEL_MASK;
-    Addr topAddr = (satp.ppn << PageShift) + (idx * sizeof(PTESv39));
-    level = 2;
-
-    DPRINTF(PageTableWalker, "Performing table walk for address %#x\n", vaddr);
-    DPRINTF(PageTableWalker, "Loading level%d PTE from %#x\n", level, topAddr);
-
-    entry.vaddr = vaddr;
-    entry.asid = satp.asid;
-
-    Request::Flags flags = Request::PHYSICAL;
-    RequestPtr request = std::make_shared<Request>(
-        topAddr, sizeof(PTESv39), flags, ourWalker()->masterId);
-
-    read = new Packet(request, MemCmd::ReadReq);
-    read->allocate();
+}
+
+void
+Walker::startWalkWrapper()
+{
+    unsigned num_squashed = 0;
+    WalkerState *currState = currStates.front();
+    while ((num_squashed < numSquashable) && currState &&
+        currState->translation->squashed()) {
+        currStates.pop_front();
+        num_squashed++;
+
+        DPRINTF(PageTableWalker, "Squashing table walk for address %#x\n",
+            currState->req->getVaddr());
+
+        // finish the translation which will delete the translation object
+        currState->translation->finish(
+            std::make_shared<UnimpFault>("Squashed Inst"),
+            currState->req, currState->tc, currState->mode);
+
+        // delete the current request if there are no inflight packets.
+        // if there is something in flight, delete when the packets are
+        // received and inflight is zero.
+        if (currState->numInflight() == 0) {
+            delete currState;
+        } else {
+            currState->squash();
+        }
+
+        // check the next translation request, if it exists
+        if (currStates.size())
+            currState = currStates.front();
+        else
+            currState = NULL;
+    }
+    if (currState && !currState->wasStarted())
+        currState->startWalk();
+}
+
+Fault
+Walker::WalkerState::startWalk()
+{
+    Fault fault = NoFault;
+    assert(!started);
+    started = true;
+    setupWalk(req->getVaddr());
+    if (timing) {
+        nextState = state;
+        state = Waiting;
+        timingFault = NoFault;
+        sendPackets();
+    } else {
+        do {
+            walker->port.sendAtomic(read);
+            PacketPtr write = NULL;
+            fault = stepWalk(write);
+            assert(fault == NoFault || read == NULL);
+            state = nextState;
+            nextState = Ready;
+            if (write)
+                walker->port.sendAtomic(write);
+        } while (read);
+        state = Ready;
+        nextState = Waiting;
+    }
+    return fault;
+}
+
+Fault
+Walker::WalkerState::startFunctional(Addr &addr, unsigned &logBytes)
+{
+    Fault fault = NoFault;
+    assert(!started);
+    started = true;
+    setupWalk(addr);
+
+    do {
+        walker->port.sendFunctional(read);
+        // On a functional access (page table lookup), writes should
+        // not happen so this pointer is ignored after stepWalk
+        PacketPtr write = NULL;
+        fault = stepWalk(write);
+        assert(fault == NoFault || read == NULL);
+        state = nextState;
+        nextState = Ready;
+    } while (read);
+    logBytes = entry.logBytes;
+    addr = entry.paddr << PageShift;
+
+    return fault;
 }
 
 Fault
@@ -136,27 +301,27 @@
     if (!pte.v || (!pte.r && pte.w)) {
         doEndWalk = true;
         DPRINTF(PageTableWalker, "PTE invalid, raising PF\n");
-        fault = pageFault();
+        fault = pageFault(pte.v);
     }
     else {
         // step 4:
         if (pte.r || pte.x) {
             // step 5: leaf PTE
             doEndWalk = true;
-            fault = ourWalker()->tlb->checkPermissions(status, pmode,
-                                                       entry.vaddr, mode, pte);
+            fault = walker->tlb->checkPermissions(status, pmode,
+                                                  entry.vaddr, mode, pte);
 
             // step 6
             if (fault == NoFault) {
                 if (level >= 1 && pte.ppn0 != 0) {
                     DPRINTF(PageTableWalker,
                             "PTE has misaligned PPN, raising PF\n");
-                    fault = pageFault();
+                    fault = pageFault(true);
                 }
                 else if (level == 2 && pte.ppn1 != 0) {
                     DPRINTF(PageTableWalker,
                             "PTE has misaligned PPN, raising PF\n");
-                    fault = pageFault();
+                    fault = pageFault(true);
                 }
             }
 
@@ -189,7 +354,7 @@
             if (level < 0) {
                 DPRINTF(PageTableWalker, "No leaf PTE found, raising PF\n");
                 doEndWalk = true;
-                fault = pageFault();
+                fault = pageFault(true);
             }
             else {
                 Addr shift = (PageShift + LEVEL_BITS * level);
@@ -219,7 +384,7 @@
 
         if (doTLBInsert) {
             if (!functional)
-                ourWalker()->tlb->insert(entry.vaddr, entry);
+                walker->tlb->insert(entry.vaddr, entry);
             else {
                 DPRINTF(PageTableWalker, "Translated %#x -> %#x\n",
                         entry.vaddr, entry.paddr << PageShift |
@@ -231,11 +396,7 @@
     else {
         //If we didn't return, we're setting up another read.
         RequestPtr request = std::make_shared<Request>(
-<<<<<<< HEAD
-            nextRead, oldRead->getSize(), flags, ourWalker()->masterId);
-=======
             nextRead, oldRead->getSize(), flags, walker->requestorId);
->>>>>>> ea7d012c
         read = new Packet(request, MemCmd::ReadReq);
         read->allocate();
 
@@ -247,12 +408,8 @@
 }
 
 void
-Walker::WalkerState::finishFunctional(Addr &addr, unsigned &logBytes)
-{
-<<<<<<< HEAD
-    logBytes = entry.logBytes;
-    addr = entry.paddr << PageShift;
-=======
+Walker::WalkerState::endWalk()
+{
     nextState = Ready;
     delete read;
     read = NULL;
@@ -413,14 +570,13 @@
 {
     retrying = false;
     sendPackets();
->>>>>>> ea7d012c
 }
 
 Fault
-Walker::WalkerState::pageFault()
+Walker::WalkerState::pageFault(bool present)
 {
     DPRINTF(PageTableWalker, "Raising page fault.\n");
-    return ourWalker()->tlb->createPagefault(entry.vaddr, mode);
+    return walker->tlb->createPagefault(entry.vaddr, mode);
 }
 
 } /* end namespace RiscvISA */