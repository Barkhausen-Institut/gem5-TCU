# -*- mode:python -*-

# Copyright (c) 2007 MIPS Technologies, Inc.
# Copyright (c) 2020 Barkhausen Institut
# Copyright (c) 2021 Huawei International
# All rights reserved.
#
# Redistribution and use in source and binary forms, with or without
# modification, are permitted provided that the following conditions are
# met: redistributions of source code must retain the above copyright
# notice, this list of conditions and the following disclaimer;
# redistributions in binary form must reproduce the above copyright
# notice, this list of conditions and the following disclaimer in the
# documentation and/or other materials provided with the distribution;
# neither the name of the copyright holders nor the names of its
# contributors may be used to endorse or promote products derived from
# this software without specific prior written permission.
#
# THIS SOFTWARE IS PROVIDED BY THE COPYRIGHT HOLDERS AND CONTRIBUTORS
# "AS IS" AND ANY EXPRESS OR IMPLIED WARRANTIES, INCLUDING, BUT NOT
# LIMITED TO, THE IMPLIED WARRANTIES OF MERCHANTABILITY AND FITNESS FOR
# A PARTICULAR PURPOSE ARE DISCLAIMED. IN NO EVENT SHALL THE COPYRIGHT
# OWNER OR CONTRIBUTORS BE LIABLE FOR ANY DIRECT, INDIRECT, INCIDENTAL,
# SPECIAL, EXEMPLARY, OR CONSEQUENTIAL DAMAGES (INCLUDING, BUT NOT
# LIMITED TO, PROCUREMENT OF SUBSTITUTE GOODS OR SERVICES; LOSS OF USE,
# DATA, OR PROFITS; OR BUSINESS INTERRUPTION) HOWEVER CAUSED AND ON ANY
# THEORY OF LIABILITY, WHETHER IN CONTRACT, STRICT LIABILITY, OR TORT
# (INCLUDING NEGLIGENCE OR OTHERWISE) ARISING IN ANY WAY OUT OF THE USE
# OF THIS SOFTWARE, EVEN IF ADVISED OF THE POSSIBILITY OF SUCH DAMAGE.

from m5.params import *
from m5.proxy import *

from m5.objects.BaseTLB import BaseTLB, BasePagetableWalker
from m5.objects.ClockedObject import ClockedObject

class RiscvPagetableWalker(BasePagetableWalker):
    type = 'RiscvPagetableWalker'
    cxx_class = 'RiscvISA::Walker'
    cxx_header = 'arch/riscv/pagetable_walker.hh'
<<<<<<< HEAD
=======
    port = RequestPort("Port for the hardware table walker")
    system = Param.System(Parent.any, "system object")
    num_squash_per_cycle = Param.Unsigned(4,
            "Number of outstanding walks that can be squashed per cycle")
    # Grab the pma_checker from the MMU
    pma_checker = Param.PMAChecker(Parent.any, "PMA Checker")
>>>>>>> ea7d012c

class RiscvTLB(BaseTLB):
    type = 'RiscvTLB'
    cxx_class = 'RiscvISA::TLB'
    cxx_header = 'arch/riscv/tlb.hh'
    size = Param.Int(64, "TLB size")
    walker = Param.RiscvPagetableWalker(\
            RiscvPagetableWalker(), "page table walker")
    # Grab the pma_checker from the MMU
    pma_checker = Param.PMAChecker(Parent.any, "PMA Checker")<|MERGE_RESOLUTION|>--- conflicted
+++ resolved
@@ -31,22 +31,19 @@
 from m5.params import *
 from m5.proxy import *
 
-from m5.objects.BaseTLB import BaseTLB, BasePagetableWalker
+from m5.objects.BaseTLB import BaseTLB
 from m5.objects.ClockedObject import ClockedObject
 
-class RiscvPagetableWalker(BasePagetableWalker):
+class RiscvPagetableWalker(ClockedObject):
     type = 'RiscvPagetableWalker'
     cxx_class = 'RiscvISA::Walker'
     cxx_header = 'arch/riscv/pagetable_walker.hh'
-<<<<<<< HEAD
-=======
     port = RequestPort("Port for the hardware table walker")
     system = Param.System(Parent.any, "system object")
     num_squash_per_cycle = Param.Unsigned(4,
             "Number of outstanding walks that can be squashed per cycle")
     # Grab the pma_checker from the MMU
     pma_checker = Param.PMAChecker(Parent.any, "PMA Checker")
->>>>>>> ea7d012c
 
 class RiscvTLB(BaseTLB):
     type = 'RiscvTLB'
