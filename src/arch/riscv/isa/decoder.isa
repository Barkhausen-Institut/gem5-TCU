// -*- mode:c++ -*-

// Copyright (c) 2015 RISC-V Foundation
// Copyright (c) 2017 The University of Virginia
// Copyright (c) 2020 Barkhausen Institut
// Copyright (c) 2021 StreamComputing Corp
// Copyright (c) 2022 Google LLC
// All rights reserved.
//
// Redistribution and use in source and binary forms, with or without
// modification, are permitted provided that the following conditions are
// met: redistributions of source code must retain the above copyright
// notice, this list of conditions and the following disclaimer;
// redistributions in binary form must reproduce the above copyright
// notice, this list of conditions and the following disclaimer in the
// documentation and/or other materials provided with the distribution;
// neither the name of the copyright holders nor the names of its
// contributors may be used to endorse or promote products derived from
// this software without specific prior written permission.
//
// THIS SOFTWARE IS PROVIDED BY THE COPYRIGHT HOLDERS AND CONTRIBUTORS
// "AS IS" AND ANY EXPRESS OR IMPLIED WARRANTIES, INCLUDING, BUT NOT
// LIMITED TO, THE IMPLIED WARRANTIES OF MERCHANTABILITY AND FITNESS FOR
// A PARTICULAR PURPOSE ARE DISCLAIMED. IN NO EVENT SHALL THE COPYRIGHT
// OWNER OR CONTRIBUTORS BE LIABLE FOR ANY DIRECT, INDIRECT, INCIDENTAL,
// SPECIAL, EXEMPLARY, OR CONSEQUENTIAL DAMAGES (INCLUDING, BUT NOT
// LIMITED TO, PROCUREMENT OF SUBSTITUTE GOODS OR SERVICES; LOSS OF USE,
// DATA, OR PROFITS; OR BUSINESS INTERRUPTION) HOWEVER CAUSED AND ON ANY
// THEORY OF LIABILITY, WHETHER IN CONTRACT, STRICT LIABILITY, OR TORT
// (INCLUDING NEGLIGENCE OR OTHERWISE) ARISING IN ANY WAY OUT OF THE USE
// OF THIS SOFTWARE, EVEN IF ADVISED OF THE POSSIBILITY OF SUCH DAMAGE.

////////////////////////////////////////////////////////////////////
//
// The RISC-V ISA decoder
//

<<<<<<< HEAD
output exec {{
    static inline Fault
    checkFpEnableFault(ExecContext *xc, MachInst inst)
    {
        STATUS status = xc->readMiscReg(MISCREG_STATUS);
        if (status.fs == FPUStatus::OFF)
            return std::make_shared<IllegalInstFault>("FPU is off", inst);
        else if (status.fs != FPUStatus::DIRTY) {
            // for now, just make it dirty on every FP register access
            status.fs = FPUStatus::DIRTY;
            xc->setMiscReg(MISCREG_STATUS, status);
        }
        return NoFault;
    }
}};

=======
// In theory, all registers should be sign extended if not operating in the
// full MXLEN register, but that will cause memory address out of range as it is
// always regarded as uint64. So we'll zero extend PC related registers and
// memory address, and sign extend others.
>>>>>>> 6835f066
decode QUADRANT default Unknown::unknown() {
    0x0: decode COPCODE {
        0x0: CIAddi4spnOp::c_addi4spn({{
            imm = CIMM8<1:1> << 2 |
                  CIMM8<0:0> << 3 |
                  CIMM8<7:6> << 4 |
                  CIMM8<5:2> << 6;
        }}, {{
            if (imm == 0)
                return std::make_shared<IllegalInstFault>("immediate = 0",
                                                           machInst);
            Rp2 = rvSext(sp + imm);
        }}, uint64_t);
        format CompressedLoad {
            0x1: c_fld({{
                offset = CIMM3 << 3 | CIMM2 << 6;
            }}, {{
                STATUS status = xc->readMiscReg(MISCREG_STATUS);
                if (status.fs == FPUStatus::OFF)
                    return std::make_shared<IllegalInstFault>("FPU is off",
                                                               machInst);

                Fp2_bits = Mem;
            }}, {{
                EA = rvZext(Rp1 + offset);
            }});
            0x2: c_lw({{
                offset = CIMM2<1:1> << 2 |
                         CIMM3 << 3 |
                         CIMM2<0:0> << 6;
            }}, {{
                Rp2_sd = Mem_sw;
            }}, {{
                EA = rvZext(Rp1 + offset);
            }});
            0x3: decode RVTYPE {
                0x0: c_flw({{
                    offset = CIMM2<1:1> << 2 |
                             CIMM3 << 3 |
                             CIMM2<0:0> << 6;
                }}, {{
                    STATUS status = xc->readMiscReg(MISCREG_STATUS);
                    if (status.fs == FPUStatus::OFF)
                        return std::make_shared<IllegalInstFault>("FPU is off",
                                                                   machInst);

                    freg_t fd = freg(f32(Mem_uw));
                    Fp2_bits = fd.v;
                }}, {{
                    EA = (uint32_t)(Rp1_uw + offset);
                }});
                0x1: c_ld({{
                    offset = CIMM3 << 3 | CIMM2 << 6;
                }}, {{
                    Rp2_sd = Mem_sd;
                }}, {{
                    EA = Rp1 + offset;
                }});
            }
        }
        format CompressedStore {
            0x5: c_fsd({{
                offset = CIMM3 << 3 | CIMM2 << 6;
            }}, {{
                STATUS status = xc->readMiscReg(MISCREG_STATUS);
                if (status.fs == FPUStatus::OFF)
                    return std::make_shared<IllegalInstFault>("FPU is off",
                                                               machInst);

                Mem = Fp2_bits;
            }}, {{
                EA = rvZext(Rp1 + offset);
            }});
            0x6: c_sw({{
                offset = CIMM2<1:1> << 2 |
                         CIMM3 << 3 |
                         CIMM2<0:0> << 6;
            }}, {{
                Mem_uw = Rp2_uw;
            }}, ea_code={{
                EA = rvZext(Rp1 + offset);
            }});
            0x7: decode RVTYPE {
                0x0: c_fsw({{
                    offset = CIMM2<1:1> << 2 |
                             CIMM3 << 3 |
                             CIMM2<0:0> << 6;
                }}, {{
                    STATUS status = xc->readMiscReg(MISCREG_STATUS);
                    if (status.fs == FPUStatus::OFF)
                        return std::make_shared<IllegalInstFault>("FPU is off",
                                                                   machInst);

                    Mem_uw = unboxF32(boxF32(Fs2_bits));
                }}, {{
                    EA = (uint32_t)(Rp1_uw + offset);
                }});
                0x1: c_sd({{
                    offset = CIMM3 << 3 | CIMM2 << 6;
                }}, {{
                    Mem_ud = Rp2_ud;
                }}, {{
                    EA = Rp1 + offset;
                }});
            }
        }
    }
    0x1: decode COPCODE {
        0x0: CIOp::c_addi({{
            imm = sext<6>(CIMM5 | (CIMM1 << 5));
        }}, {{
            if ((RC1 == 0) != (imm == 0)) {
                if (RC1 == 0) {
                    // imm != 0 is HINT
                } else {
                    // imm == 0 is HINT
                }
            }
            Rc1_sd = rvSext(Rc1_sd + imm);
        }});
        0x1: decode RVTYPE {
            0x0: CJOp::c_jal({{
                ra_sw = NPC_uw;
                NPC_uw = PC_uw + imm;
            }}, IsDirectControl, IsUncondControl, IsCall);
            0x1: CIOp::c_addiw({{
                imm = sext<6>(CIMM5 | (CIMM1 << 5));
            }}, {{
                if (RC1 == 0) {
                    return std::make_shared<IllegalInstFault>(
                            "source reg x0", machInst);
                }
                Rc1_sw = (int32_t)(Rc1_sw + imm);
            }});
        }
        0x2: CIOp::c_li({{
            imm = sext<6>(CIMM5 | (CIMM1 << 5));
        }}, {{
            // RC1 == 0 is HINT
            Rc1_sd = imm;
        }});
        0x3: decode RC1 {
            0x2: CIOp::c_addi16sp({{
                imm = sext<10>((CIMM5<4:4> << 4) |
                               (CIMM5<0:0> << 5) |
                               (CIMM5<3:3> << 6) |
                               (CIMM5<2:1> << 7) |
                               (CIMM1 << 9));
            }}, {{
                if (imm == 0) {
                    return std::make_shared<IllegalInstFault>(
                            "immediate = 0", machInst);
                }
                sp_sd = rvSext(sp_sd + imm);
            }});
            default: CIOp::c_lui({{
                imm = sext<6>(CIMM5 | (CIMM1 << 5)) << 12;
            }}, {{
                // RC1 == 0 is HINT
                if (imm == 0) {
                    return std::make_shared<IllegalInstFault>(
                            "immediate = 0", machInst);
                }
                Rc1_sd = imm;
            }});
        }
        0x4: decode CFUNCT2HIGH {
            format CIOp {
                0x0: c_srli({{
                    imm = CIMM5 | (CIMM1 << 5);
                }}, {{
                    if (rvSelect((bool)CIMM1, false)) {
                        return std::make_shared<IllegalInstFault>(
                                "shmat[5] != 0", machInst);
                    }
                    if (imm == 0) {
                        // C.SRLI64, HINT for RV32/RV64
                    }
                    // The MSB can never be 1, hence no need to sign ext.
                    Rp1 = rvZext(Rp1) >> imm;
                }}, uint64_t);
                0x1: c_srai({{
                    imm = CIMM5 | (CIMM1 << 5);
                }}, {{
                    if (rvSelect((bool)CIMM1, false)) {
                        return std::make_shared<IllegalInstFault>(
                                "shmat[5] != 0", machInst);
                    }
                    if (imm == 0) {
                        // C.SRAI64, HINT for RV32/RV64
                    }
                    Rp1_sd = rvSext(Rp1_sd) >> imm;
                }}, uint64_t);
                0x2: c_andi({{
                    imm = CIMM5;
                    if (CIMM1 > 0)
                        imm |= ~((uint64_t)0x1F);
                }}, {{
                    Rp1 = rvSext(Rp1 & imm);
                }}, uint64_t);
            }
            format CompressedROp {
                0x3: decode CFUNCT1 {
                    0x0: decode CFUNCT2LOW {
                        0x0: c_sub({{
                            Rp1 = rvSext(Rp1 - Rp2);
                        }});
                        0x1: c_xor({{
                            Rp1 = rvSext(Rp1 ^ Rp2);
                        }});
                        0x2: c_or({{
                            Rp1 = rvSext(Rp1 | Rp2);
                        }});
                        0x3: c_and({{
                            Rp1 = rvSext(Rp1 & Rp2);
                        }});
                    }
                    0x1: decode RVTYPE {
                        0x1: decode CFUNCT2LOW {
                            0x0: c_subw({{
                                Rp1_sd = (int32_t)Rp1_sd - Rp2_sw;
                            }});
                            0x1: c_addw({{
                                Rp1_sd = (int32_t)Rp1_sd + Rp2_sw;
                            }});
                        }
                    }
                }
            }
        }
        0x5: CJOp::c_j({{
            NPC = rvZext(PC + imm);
        }}, IsDirectControl, IsUncondControl);
        format CBOp {
            0x6: c_beqz({{
                if (rvSext(Rp1) == 0)
                    NPC = rvZext(PC + imm);
                else
                    NPC = NPC;
            }}, IsDirectControl, IsCondControl);
            0x7: c_bnez({{
                if (rvSext(Rp1) != 0)
                    NPC = rvZext(PC + imm);
                else
                    NPC = NPC;
            }}, IsDirectControl, IsCondControl);
        }
    }
    0x2: decode COPCODE {
        0x0: CIOp::c_slli({{
            imm = CIMM5 | (CIMM1 << 5);
        }}, {{
            if (rvSelect((bool)CIMM1, false)) {
                return std::make_shared<IllegalInstFault>(
                        "shmat[5] != 0", machInst);
            }
            if (imm == 0) {
                // C.SLLI64, HINT for RV32/RV64
            }
            // RC1 == 0 is HINT
            Rc1 = rvSext(Rc1 << imm);
        }}, uint64_t);
        format CompressedLoad {
            0x1: c_fldsp({{
                offset = CIMM5<4:3> << 3 |
                         CIMM1 << 5 |
                         CIMM5<2:0> << 6;
            }}, {{
                STATUS status = xc->readMiscReg(MISCREG_STATUS);
                if (status.fs == FPUStatus::OFF)
                    return std::make_shared<IllegalInstFault>("FPU is off",
                                                               machInst);

                Fc1_bits = Mem;
            }}, {{
                EA = rvZext(sp + offset);
            }});
            0x2: c_lwsp({{
                offset = CIMM5<4:2> << 2 |
                         CIMM1 << 5 |
                         CIMM5<1:0> << 6;
            }}, {{
                if (RC1 == 0) {
                    return std::make_shared<IllegalInstFault>(
                            "source reg x0", machInst);
                }
                Rc1_sw = Mem_sw;
            }}, {{
                EA = rvZext(sp + offset);
            }});
            0x3: decode RVTYPE {
                0x0: c_flwsp({{
                    offset = CIMM5<4:2> << 2 |
                             CIMM1 << 5 |
                             CIMM5<1:0> << 6;
                }}, {{
                    STATUS status = xc->readMiscReg(MISCREG_STATUS);
                    if (status.fs == FPUStatus::OFF)
                        return std::make_shared<IllegalInstFault>("FPU is off",
                                                                   machInst);

                    freg_t fd;
                    fd = freg(f32(Mem_uw));
                    Fd_bits = fd.v;
                }}, {{
                    EA = (uint32_t)(sp_uw + offset);
                }});
                0x1: c_ldsp({{
                    offset = CIMM5<4:3> << 3 |
                             CIMM1 << 5 |
                             CIMM5<2:0> << 6;
                }}, {{
                    if (RC1 == 0) {
                        return std::make_shared<IllegalInstFault>(
                                "source reg x0", machInst);
                    }
                    Rc1_sd = Mem_sd;
                }}, {{
                    EA = sp + offset;
                }});
            }
        }
        0x4: decode CFUNCT1 {
            0x0: decode RC2 {
                0x0: Jump::c_jr({{
                    if (RC1 == 0) {
                        return std::make_shared<IllegalInstFault>(
                                "source reg x0", machInst);
                    }
                    NPC = rvZext(Rc1);
                }}, IsIndirectControl, IsUncondControl);
                default: CROp::c_mv({{
                    // RC1 == 0 is HINT
                    Rc1 = rvSext(Rc2);
                }});
            }
            0x1: decode RC2 {
                0x0: decode RC1 {
                    0x0: SystemOp::c_ebreak({{
                        return std::make_shared<BreakpointFault>(
                            xc->pcState());
                    }}, IsSerializeAfter, IsNonSpeculative, No_OpClass);
                    default: Jump::c_jalr({{
                        ra = rvSext(NPC);
                        NPC = rvZext(Rc1);
                    }}, IsIndirectControl, IsUncondControl, IsCall);
                }
                default: CompressedROp::c_add({{
                    // RC1 == 0 is HINT
                    Rc1_sd = rvSext(Rc1_sd + Rc2_sd);
                }});
            }
        }
        format CompressedStore {
            0x5: c_fsdsp({{
                offset = CIMM6<5:3> << 3 |
                         CIMM6<2:0> << 6;
            }}, {{
                STATUS status = xc->readMiscReg(MISCREG_STATUS);
                if (status.fs == FPUStatus::OFF)
                    return std::make_shared<IllegalInstFault>("FPU is off",
                                                               machInst);

                Mem_ud = Fc2_bits;
            }}, {{
                EA = rvZext(sp + offset);
            }});
            0x6: c_swsp({{
                offset = CIMM6<5:2> << 2 |
                         CIMM6<1:0> << 6;
            }}, {{
                Mem_uw = Rc2_uw;
            }}, {{
                EA = rvZext(sp + offset);
            }});
            0x7: decode RVTYPE {
                0x0: c_fswsp({{
                    offset = CIMM6<5:2> << 2 |
                             CIMM6<1:0> << 6;
                }}, {{
                    STATUS status = xc->readMiscReg(MISCREG_STATUS);
                    if (status.fs == FPUStatus::OFF)
                        return std::make_shared<IllegalInstFault>("FPU is off",
                                                                   machInst);

                    Mem_uw = unboxF32(boxF32(Fs2_bits));
                }}, {{
                    EA = (uint32_t)(sp_uw + offset);
                }});
                0x1: c_sdsp({{
                    offset = CIMM6<5:3> << 3 |
                             CIMM6<2:0> << 6;
                }}, {{
                    Mem = Rc2;
                }}, {{
                    EA = sp + offset;
                }});
            }
        }
    }
    0x3: decode OPCODE5 {
        0x00: decode FUNCT3 {
            format Load {
                0x0: lb({{
                    Rd_sd = Mem_sb;
                }});
                0x1: lh({{
                    Rd_sd = Mem_sh;
                }});
                0x2: lw({{
                    Rd_sd = Mem_sw;
                }});
                0x3: decode RVTYPE {
                    0x1: ld({{
                        Rd_sd = Mem_sd;
                    }});
                }
                0x4: lbu({{
                    Rd = Mem_ub;
                }});
                0x5: lhu({{
                    Rd = Mem_uh;
                }});
                0x6: decode RVTYPE {
                    0x1: lwu({{
                        Rd = Mem_uw;
                    }});
                }
            }
        }

        0x01: decode FUNCT3 {
            format Load {
                0x1: flh({{
                    STATUS status = xc->readMiscReg(MISCREG_STATUS);
                    if (status.fs == FPUStatus::OFF)
                        return std::make_shared<IllegalInstFault>(
                                    "FPU is off", machInst);
                    freg_t fd;
                    fd = freg(f16(Mem_uh));
                    Fd_bits = fd.v;
                }}, inst_flags=FloatMemReadOp);
                0x2: flw({{
                    STATUS status = xc->readMiscReg(MISCREG_STATUS);
                    if (status.fs == FPUStatus::OFF)
                        return std::make_shared<IllegalInstFault>(
                                    "FPU is off", machInst);
                    freg_t fd;
                    fd = freg(f32(Mem_uw));
                    Fd_bits = fd.v;
                }}, inst_flags=FloatMemReadOp);
                0x3: fld({{
                    STATUS status = xc->readMiscReg(MISCREG_STATUS);
                    if (status.fs == FPUStatus::OFF)
                        return std::make_shared<IllegalInstFault>(
                                    "FPU is off", machInst);
                    freg_t fd;
                    fd = freg(f64(Mem));
                    Fd_bits = fd.v;
                }}, inst_flags=FloatMemReadOp);
            }
        }

        0x03: decode FUNCT3 {
            format FenceOp {
                0x0: fence({{
                }}, uint64_t, IsReadBarrier, IsWriteBarrier, No_OpClass);
                0x1: fence_i({{
                }}, uint64_t, IsNonSpeculative, IsSerializeAfter, No_OpClass);
            }
        }

        0x04: decode FUNCT3 {
            0x1: decode FS3 {
                format IOp {
                    0x00: slli({{
                        if (rvSelect((bool)SHAMT6BIT5, false)) {
                            return std::make_shared<IllegalInstFault>(
                                    "shmat[5] != 0", machInst);
                        }
                        Rd = rvSext(Rs1 << imm);
                    }}, imm_type = uint64_t, imm_code = {{ imm = SHAMT6; }});
                    0x01: decode RVTYPE {
                        0x0: zip({{
                            Rd_sw = _rvk_emu_zip_32(Rs1_sw);
                        }}, imm_code = {{ imm = SHAMT5; }});
                    }
                    0x02: decode FS2 {
                        0x0: sha256sum0({{
                            Rd_sw = _rvk_emu_sha256sum0(Rs1_sw);
                        }});
                        0x1: sha256sum1({{
                            Rd_sw = _rvk_emu_sha256sum1(Rs1_sw);
                        }});
                        0x2: sha256sig0({{
                            Rd_sw = _rvk_emu_sha256sig0(Rs1_sw);
                        }});
                        0x3: sha256sig1({{
                            Rd_sw = _rvk_emu_sha256sig1(Rs1_sw);
                        }});
                        0x4: decode RVTYPE {
                            0x1: sha512sum0({{
                                Rd_sd = _rvk_emu_sha512sum0(Rs1_sd);
                            }});
                        }
                        0x5: decode RVTYPE {
                            0x1: sha512sum1({{
                                Rd_sd = _rvk_emu_sha512sum1(Rs1_sd);
                            }});
                        }
                        0x6: decode RVTYPE {
                            0x1: sha512sig0({{
                                Rd_sd = _rvk_emu_sha512sig0(Rs1_sd);
                            }});
                        }
                        0x7: decode RVTYPE {
                            0x1: sha512sig1({{
                                Rd_sd = _rvk_emu_sha512sig1(Rs1_sd);
                            }});
                        }
                        0x8: sm3p0({{
                            Rd_sw = _rvk_emu_sm3p0(Rs1_sw);
                        }});
                        0x9: sm3p1({{
                            Rd_sw = _rvk_emu_sm3p1(Rs1_sw);
                        }});
                    }
                    0x05: bseti({{
                        if (rvSelect((bool)SHAMT6BIT5, false)) {
                            return std::make_shared<IllegalInstFault>(
                                    "shmat[5] != 0", machInst);
                        }
                        uint64_t index = imm & rvSelect(32 - 1, 64 - 1);
                        Rd = rvSext(Rs1 | (UINT64_C(1) << index));
                    }}, imm_type = uint64_t, imm_code = {{ imm = SHAMT6; }});
                    0x06: decode BIT24 {
                        0x0: decode RVTYPE {
                            0x1: aes64im({{
                                Rd_sd = _rvk_emu_aes64im(Rs1_sd);
                            }});
                        }
                        0x1: decode RVTYPE {
                            0x1: aes64ks1i({{
                                Rd_sd = _rvk_emu_aes64ks1i(Rs1_sd, imm);
                            }}, imm_type = int32_t, imm_code={{ imm = RNUM; }});
                        }
                    }
                    0x09: bclri({{
                        if (rvSelect((bool)SHAMT6BIT5, false)) {
                            return std::make_shared<IllegalInstFault>(
                                    "shmat[5] != 0", machInst);
                        }
                        uint64_t index = imm & rvSelect(32 - 1, 64 - 1);
                        Rd = rvSext(Rs1 & (~(UINT64_C(1) << index)));
                    }}, imm_type = uint64_t, imm_code = {{ imm = SHAMT6; }});
                    0x0d: binvi({{
                        if (rvSelect((bool)SHAMT6BIT5, false)) {
                            return std::make_shared<IllegalInstFault>(
                                    "shmat[5] != 0", machInst);
                        }
                        uint64_t index = imm & rvSelect(32 - 1, 64 - 1);
                        Rd = rvSext(Rs1 ^ (UINT64_C(1) << index));
                    }}, imm_type = uint64_t, imm_code = {{ imm = SHAMT6; }});
                }
                format ROp {
                    0x0c: decode RS2 {
                        0x00: clz({{
                            Rd = (machInst.rv_type == RV32) ? clz32(Rs1) : clz64(Rs1);
                        }});
                        0x01: ctz({{
                            Rd = (machInst.rv_type == RV32) ? ctz32(Rs1) : ctz64(Rs1);
                        }});
                        0x02: cpop({{
                            Rd = (machInst.rv_type == RV32) ? popCount(Rs1<31:0>) : popCount(Rs1);
                        }});
                        0x04: sext_b({{
                            Rd = sext<8>(Rs1_ub);
                        }});
                        0x05: sext_h({{
                            Rd = sext<16>(Rs1_uh);
                        }});
                    }
                }
            }

            format IOp {
                0x0: addi({{
                    Rd_sd = rvSext(Rs1_sd + imm);
                }});
                0x2: slti({{
                    Rd = (rvSext(Rs1_sd) < imm) ? 1 : 0;
                }});
                0x3: sltiu({{
                    Rd = (rvZext(Rs1) < imm) ? 1 : 0;
                }}, uint64_t, imm_code = {{ imm = rvZext(sext<12>(IMM12)); }});
                0x4: xori({{
                    Rd = rvSext(Rs1 ^ imm);
                }}, uint64_t);
                0x5: decode FS3 {
                    0x0: srli({{
                        if (rvSelect((bool)SHAMT6BIT5, false)) {
                            return std::make_shared<IllegalInstFault>(
                                    "shmat[5] != 0", machInst);
                        }
                        Rd = rvSext(rvZext(Rs1) >> imm);
                    }}, imm_type = uint64_t, imm_code = {{ imm = SHAMT6; }});
                    0x1: decode RVTYPE {
                        0x0: unzip({{
                            Rd_sw = _rvk_emu_unzip_32(Rs1_sw);
                        }}, imm_code = {{ imm = SHAMT5; }});
                    }
                    0x5: orc_b({{
                        uint64_t result = 0;
                        result |= (Rs1<7:0> ? UINT64_C(0xff) : 0x0);
                        result |= (Rs1<15:8> ? UINT64_C(0xff) : 0x0) << 8;
                        result |= (Rs1<23:16> ? UINT64_C(0xff) : 0x0) << 16;
                        result |= (Rs1<31:24> ? UINT64_C(0xff) : 0x0) << 24;
                        result |= (Rs1<39:32> ? UINT64_C(0xff) : 0x0) << 32;
                        result |= (Rs1<47:40> ? UINT64_C(0xff) : 0x0) << 40;
                        result |= (Rs1<55:48> ? UINT64_C(0xff) : 0x0) << 48;
                        result |= (Rs1<63:56> ? UINT64_C(0xff) : 0x0) << 56;
                        Rd = rvSext(result);
                    }}, imm_type = uint64_t, imm_code = {{ imm = SHAMT6; }});
                    0x8: srai({{
                        if (rvSelect((bool)SHAMT6BIT5, false)) {
                            return std::make_shared<IllegalInstFault>(
                                    "shmat[5] != 0", machInst);
                        }
                        Rd_sd = rvSext(Rs1_sd) >> imm;
                    }}, imm_type = uint64_t, imm_code = {{ imm = SHAMT6; }});
                    0x9: bexti({{
                        if (rvSelect((bool)SHAMT6BIT5, false)) {
                            return std::make_shared<IllegalInstFault>(
                                    "shmat[5] != 0", machInst);
                        }
                        uint64_t index = imm & rvSelect(32 - 1, 64 - 1);
                        Rd = (Rs1 >> index) & 0x1;
                    }}, imm_type = uint64_t, imm_code = {{ imm = SHAMT6; }});
                    0xc: rori({{
                        if (rvSelect((bool)SHAMT6BIT5, false)) {
                            return std::make_shared<IllegalInstFault>(
                                    "shmat[5] != 0", machInst);
                        }
                        uint64_t xlen = rvSelect(32, 64);
                        Rd = rvSext((rvZext(Rs1) >> imm)
                            | (Rs1 << ((xlen - imm) & (xlen - 1))));
                    }}, imm_type = uint64_t, imm_code = {{ imm = SHAMT6; }});
                    0xd: decode RS2 {
                        0x18: ROp::rev8({{
                            if (rvSelect((bool)SHAMT6BIT5, false)) {
                                return std::make_shared<IllegalInstFault>(
                                        "shmat[5] != 0", machInst);
                            }
                            if (machInst.rv_type == RV32) {
                                Rd_sd = _rvk_emu_grev_32(Rs1_sd, 0x18);
                            } else {
                                Rd_sd = _rvk_emu_grev_64(Rs1_sd, 0x38);
                            }
                        }});
                        0x07: ROp::brev8({{
                            if (machInst.rv_type == RV32) {
                                Rd_sd = _rvk_emu_brev8_32(Rs1_sd);
                            } else {
                                Rd_sd = _rvk_emu_brev8_64(Rs1_sd);
                            }
                        }});
                    }
                }
                0x6: ori({{
                    Rd = rvSext(Rs1 | imm);
                }}, uint64_t);
                0x7: andi({{
                    Rd = rvSext(Rs1 & imm);
                }}, uint64_t);
            }
        }

        0x05: UOp::auipc({{
            Rd = rvSext(PC + (sext<20>(imm) << 12));
        }});

        0x06: decode RVTYPE {
            0x1: decode FUNCT3 {
                format IOp {
                    0x0: addiw({{
                        Rd_sw = (int32_t)(Rs1_sw + imm);
                    }}, int32_t);
                    0x1: decode FS3 {
                        0x0: slliw({{
                            Rd_sd = Rs1_sw << imm;
                        }}, imm_type = uint64_t, imm_code = {{ imm = SHAMT5; }});
                        0x1: slli_uw({{
                            Rd = ((uint64_t)(Rs1_uw)) << imm;
                        }}, imm_type = uint64_t, imm_code = {{ imm = SHAMT6; }});
                        0xc: decode FS2 {
                            0x0: clzw({{
                                Rd = clz32(Rs1);
                            }});
                            0x1: ctzw({{
                                Rd = ctz32(Rs1);
                            }});
                            0x2: cpopw({{
                                Rd = popCount(Rs1<31:0>);
                            }});
                        }
                    }
                    0x5: decode FS3 {
                        0x0: srliw({{
                            Rd_sd = (int32_t)(Rs1_uw >> imm);
                        }}, imm_type = uint64_t, imm_code = {{ imm = SHAMT5; }});
                        0x8: sraiw({{
                            Rd_sd = Rs1_sw >> imm;
                        }}, imm_type = uint64_t, imm_code = {{ imm = SHAMT5; }});
                        0xc: roriw({{
                            Rd = (int32_t) ((Rs1_uw >> imm) | (Rs1_uw << ((32 - imm) & (32 - 1))));
                        }}, imm_type = uint64_t, imm_code = {{ imm = SHAMT5; }});
                    }
                }
            }
        }

        0x08: decode FUNCT3 {
            format Store {
                0x0: sb({{
                    Mem_ub = Rs2_ub;
                }});
                0x1: sh({{
                    Mem_uh = Rs2_uh;
                }});
                0x2: sw({{
                    Mem_uw = Rs2_uw;
                }});
                0x3: decode RVTYPE {
                    0x1: sd({{
                        Mem_ud = Rs2_ud;
                    }});
                }
            }
        }

        0x09: decode FUNCT3 {
            format Store {
                0x1: fsh({{
                    STATUS status = xc->readMiscReg(MISCREG_STATUS);
                    if (status.fs == FPUStatus::OFF)
                        return std::make_shared<IllegalInstFault>(
                                "FPU is off", machInst);

                    Mem_uh = unboxF16(boxF16(Fs2_bits));
                }}, inst_flags=FloatMemWriteOp);
                0x2: fsw({{
                    STATUS status = xc->readMiscReg(MISCREG_STATUS);
                    if (status.fs == FPUStatus::OFF)
                        return std::make_shared<IllegalInstFault>(
                                "FPU is off", machInst);

                    Mem_uw = unboxF32(boxF32(Fs2_bits));
                }}, inst_flags=FloatMemWriteOp);
                0x3: fsd({{
                    STATUS status = xc->readMiscReg(MISCREG_STATUS);
                    if (status.fs == FPUStatus::OFF)
                        return std::make_shared<IllegalInstFault>(
                                "FPU is off", machInst);

                    Mem_ud = Fs2_bits;
                }}, inst_flags=FloatMemWriteOp);
            }
        }

        0x0b: decode FUNCT3 {
            0x2: decode AMOFUNCT {
                0x2: LoadReserved::lr_w({{
                    Rd_sd = Mem_sw;
                }}, mem_flags=LLSC);
                0x3: StoreCond::sc_w({{
                    Mem_uw = Rs2_uw;
                }}, {{
                    Rd = rvSext(result);
                }}, inst_flags=IsStoreConditional, mem_flags=LLSC);
                0x0: AtomicMemOp::amoadd_w({{
                    Rd_sd = Mem_sw;
                }}, {{
                    TypedAtomicOpFunctor<int32_t> *amo_op =
                          new AtomicGenericOp<int32_t>(Rs2_sw,
                                  [](int32_t* b, int32_t a){ *b += a; });
                }}, mem_flags=ATOMIC_RETURN_OP);
                0x1: AtomicMemOp::amoswap_w({{
                    Rd_sd = Mem_sw;
                }}, {{
                    TypedAtomicOpFunctor<uint32_t> *amo_op =
                          new AtomicGenericOp<uint32_t>(Rs2_uw,
                                  [](uint32_t* b, uint32_t a){ *b = a; });
                }}, mem_flags=ATOMIC_RETURN_OP);
                0x4: AtomicMemOp::amoxor_w({{
                    Rd_sd = Mem_sw;
                }}, {{
                    TypedAtomicOpFunctor<uint32_t> *amo_op =
                          new AtomicGenericOp<uint32_t>(Rs2_uw,
                                  [](uint32_t* b, uint32_t a){ *b ^= a; });
                }}, mem_flags=ATOMIC_RETURN_OP);
                0x8: AtomicMemOp::amoor_w({{
                    Rd_sd = Mem_sw;
                }}, {{
                    TypedAtomicOpFunctor<uint32_t> *amo_op =
                          new AtomicGenericOp<uint32_t>(Rs2_uw,
                                  [](uint32_t* b, uint32_t a){ *b |= a; });
                }}, mem_flags=ATOMIC_RETURN_OP);
                0xc: AtomicMemOp::amoand_w({{
                    Rd_sd = Mem_sw;
                }}, {{
                    TypedAtomicOpFunctor<uint32_t> *amo_op =
                          new AtomicGenericOp<uint32_t>(Rs2_uw,
                                  [](uint32_t* b, uint32_t a){ *b &= a; });
                }}, mem_flags=ATOMIC_RETURN_OP);
                0x10: AtomicMemOp::amomin_w({{
                    Rd_sd = Mem_sw;
                }}, {{
                    TypedAtomicOpFunctor<int32_t> *amo_op =
                      new AtomicGenericOp<int32_t>(Rs2_sw,
                        [](int32_t* b, int32_t a){ if (a < *b) *b = a; });
                }}, mem_flags=ATOMIC_RETURN_OP);
                0x14: AtomicMemOp::amomax_w({{
                    Rd_sd = Mem_sw;
                }}, {{
                    TypedAtomicOpFunctor<int32_t> *amo_op =
                      new AtomicGenericOp<int32_t>(Rs2_sw,
                        [](int32_t* b, int32_t a){ if (a > *b) *b = a; });
                }}, mem_flags=ATOMIC_RETURN_OP);
                0x18: AtomicMemOp::amominu_w({{
                    Rd_sd = Mem_sw;
                }}, {{
                    TypedAtomicOpFunctor<uint32_t> *amo_op =
                      new AtomicGenericOp<uint32_t>(Rs2_uw,
                        [](uint32_t* b, uint32_t a){ if (a < *b) *b = a; });
                }}, mem_flags=ATOMIC_RETURN_OP);
                0x1c: AtomicMemOp::amomaxu_w({{
                    Rd_sd = Mem_sw;
                }}, {{
                    TypedAtomicOpFunctor<uint32_t> *amo_op =
                      new AtomicGenericOp<uint32_t>(Rs2_uw,
                        [](uint32_t* b, uint32_t a){ if (a > *b) *b = a; });
                }}, mem_flags=ATOMIC_RETURN_OP);
            }
            0x3: decode RVTYPE {
                0x1: decode AMOFUNCT {
                    0x2: LoadReserved::lr_d({{
                        Rd_sd = Mem_sd;
                    }}, mem_flags=LLSC);
                    0x3: StoreCond::sc_d({{
                        Mem = Rs2;
                    }}, {{
                        Rd = result;
                    }}, mem_flags=LLSC, inst_flags=IsStoreConditional);
                    0x0: AtomicMemOp::amoadd_d({{
                        Rd_sd = Mem_sd;
                    }}, {{
                        TypedAtomicOpFunctor<int64_t> *amo_op =
                              new AtomicGenericOp<int64_t>(Rs2_sd,
                                      [](int64_t* b, int64_t a){ *b += a; });
                    }}, mem_flags=ATOMIC_RETURN_OP);
                    0x1: AtomicMemOp::amoswap_d({{
                        Rd_sd = Mem_sd;
                    }}, {{
                        TypedAtomicOpFunctor<uint64_t> *amo_op =
                              new AtomicGenericOp<uint64_t>(Rs2_ud,
                                      [](uint64_t* b, uint64_t a){ *b = a; });
                    }}, mem_flags=ATOMIC_RETURN_OP);
                    0x4: AtomicMemOp::amoxor_d({{
                        Rd_sd = Mem_sd;
                    }}, {{
                        TypedAtomicOpFunctor<uint64_t> *amo_op =
                              new AtomicGenericOp<uint64_t>(Rs2_ud,
                                     [](uint64_t* b, uint64_t a){ *b ^= a; });
                    }}, mem_flags=ATOMIC_RETURN_OP);
                    0x8: AtomicMemOp::amoor_d({{
                        Rd_sd = Mem_sd;
                    }}, {{
                        TypedAtomicOpFunctor<uint64_t> *amo_op =
                              new AtomicGenericOp<uint64_t>(Rs2_ud,
                                     [](uint64_t* b, uint64_t a){ *b |= a; });
                    }}, mem_flags=ATOMIC_RETURN_OP);
                    0xc: AtomicMemOp::amoand_d({{
                        Rd_sd = Mem_sd;
                    }}, {{
                        TypedAtomicOpFunctor<uint64_t> *amo_op =
                              new AtomicGenericOp<uint64_t>(Rs2_ud,
                                     [](uint64_t* b, uint64_t a){ *b &= a; });
                    }}, mem_flags=ATOMIC_RETURN_OP);
                    0x10: AtomicMemOp::amomin_d({{
                        Rd_sd = Mem_sd;
                    }}, {{
                        TypedAtomicOpFunctor<int64_t> *amo_op =
                          new AtomicGenericOp<int64_t>(Rs2_sd,
                            [](int64_t* b, int64_t a){ if (a < *b) *b = a; });
                    }}, mem_flags=ATOMIC_RETURN_OP);
                    0x14: AtomicMemOp::amomax_d({{
                        Rd_sd = Mem_sd;
                    }}, {{
                        TypedAtomicOpFunctor<int64_t> *amo_op =
                          new AtomicGenericOp<int64_t>(Rs2_sd,
                            [](int64_t* b, int64_t a){ if (a > *b) *b = a; });
                    }}, mem_flags=ATOMIC_RETURN_OP);
                    0x18: AtomicMemOp::amominu_d({{
                        Rd_sd = Mem_sd;
                    }}, {{
                        TypedAtomicOpFunctor<uint64_t> *amo_op =
                          new AtomicGenericOp<uint64_t>(Rs2_ud,
                            [](uint64_t* b, uint64_t a){
                              if (a < *b) *b = a;
                            });
                    }}, mem_flags=ATOMIC_RETURN_OP);
                    0x1c: AtomicMemOp::amomaxu_d({{
                        Rd_sd = Mem_sd;
                    }}, {{
                        TypedAtomicOpFunctor<uint64_t> *amo_op =
                          new AtomicGenericOp<uint64_t>(Rs2_ud,
                            [](uint64_t* b, uint64_t a){
                              if (a > *b) *b = a;
                            });
                    }}, mem_flags=ATOMIC_RETURN_OP);
                }
            }
        }
        0x0c: decode FUNCT3 {
            format ROp {
                0x0: decode KFUNCT5 {
                    0x00: decode BS {
                        0x0: add({{
                            Rd = rvSext(Rs1_sd + Rs2_sd);
                        }});
                        0x1: sub({{
                            Rd = rvSext(Rs1_sd - Rs2_sd);
                        }});
                    }
                    0x01: decode BS {
                        0x0: mul({{
                            Rd = rvSext(Rs1_sd * Rs2_sd);
                        }}, IntMultOp);
                    }
                    0x08: decode BS {
                        0x1: decode RVTYPE {
                            0x0: sha512sum0r({{
                                Rd_sw = _rvk_emu_sha512sum0r(Rs1_sw, Rs2_sw);
                            }});
                        }
                    }
                    0x09: decode BS {
                        0x1: decode RVTYPE {
                            0x0: sha512sum1r({{
                                Rd_sw = _rvk_emu_sha512sum1r(Rs1_sw, Rs2_sw);
                            }});
                        }
                    }
                    0x0a: decode BS {
                        0x1: decode RVTYPE {
                            0x0: sha512sig0l({{
                                Rd_sw = _rvk_emu_sha512sig0l(Rs1_sw, Rs2_sw);
                            }});
                        }
                    }
                    0x0b: decode BS {
                        0x1: decode RVTYPE {
                            0x0: sha512sig1l({{
                                Rd_sw = _rvk_emu_sha512sig1l(Rs1_sw, Rs2_sw);
                            }});
                        }
                    }
                    0x0e: decode BS {
                        0x1: decode RVTYPE {
                            0x0: sha512sig0h({{
                                Rd_sw = _rvk_emu_sha512sig0h(Rs1_sw, Rs2_sw);
                            }});
                        }
                    }
                    0x0f: decode BS {
                        0x1: decode RVTYPE {
                            0x0: sha512sig1h({{
                                Rd_sw = _rvk_emu_sha512sig1h(Rs1_sw, Rs2_sw);
                            }});
                        }
                    }
                    0x11: decode RVTYPE {
                        0x0: BSOp::aes32esi({{
                            Rd_sw = _rvk_emu_aes32esi(Rs1_sw, Rs2_sw, bs);
                        }});
                    }
                    0x13: decode RVTYPE {
                        0x0: BSOp::aes32esmi({{
                            Rd_sw = _rvk_emu_aes32esmi(Rs1_sw, Rs2_sw, bs);
                        }});
                    }
                    0x15: decode RVTYPE {
                        0x0: BSOp::aes32dsi({{
                            Rd_sw = _rvk_emu_aes32dsi(Rs1_sw, Rs2_sw, bs);
                        }});
                    }
                    0x17: decode RVTYPE {
                        0x0: BSOp::aes32dsmi({{
                            Rd_sw = _rvk_emu_aes32dsmi(Rs1_sw, Rs2_sw, bs);
                        }});
                    }
                    0x18: BSOp::sm4ed({{
                        Rd_sw = _rvk_emu_sm4ed(Rs1_sw, Rs2_sw, bs);
                    }});
                    0x19: decode BS {
                        0x0: decode RVTYPE {
                            0x1: aes64es({{
                                Rd_sd = _rvk_emu_aes64es(Rs1_sd, Rs2_sd);
                            }});
                        }
                    }
                    0x1a: BSOp::sm4ks({{
                        Rd_sw = _rvk_emu_sm4ks(Rs1_sw, Rs2_sw, bs);
                    }});
                    0x1b: decode BS {
                        0x0: decode RVTYPE {
                            0x1: aes64esm({{
                                Rd_sd = _rvk_emu_aes64esm(Rs1_sd, Rs2_sd);
                            }});
                        }
                    }
                    0x1d: decode BS {
                        0x0: decode RVTYPE {
                            0x1: aes64ds({{
                                Rd_sd = _rvk_emu_aes64ds(Rs1_sd, Rs2_sd);
                            }});
                        }
                    }
                    0x1f: decode BS {
                        0x0: decode RVTYPE {
                            0x1: aes64dsm({{
                                Rd_sd = _rvk_emu_aes64dsm(Rs1_sd, Rs2_sd);
                            }});
                        }
                        0x1: decode RVTYPE {
                            0x1: aes64ks2({{
                                Rd_sd = _rvk_emu_aes64ks2(Rs1_sd, Rs2_sd);
                            }});
                        }
                    }
                }
                0x1: decode FUNCT7 {
                    0x0: sll({{
                        Rd = rvSext(Rs1 << rvSelect(Rs2<4:0>, Rs2<5:0>));
                    }});
                    0x1: mulh({{
                        if (machInst.rv_type == RV32) {
                            Rd_sd = mulh_32(Rs1_sd, Rs2_sd);
                        } else {
                            Rd_sd = mulh_64(Rs1_sd, Rs2_sd);
                        }
                    }}, IntMultOp);
                    0x5: clmul({{
                        uint64_t result = 0;
                        for (int i = 0; i < rvSelect(32, 64); i++) {
                            if ((Rs2 >> i) & 1) {
                                result ^= Rs1 << i;
                            }
                        }
                        Rd = rvSext(result);
                    }});
                    0x14: bset({{
                        Rs2 &= rvSelect(32 - 1, 64 - 1);
                        Rd = rvSext(Rs1 | (UINT64_C(1) << Rs2));
                    }});
                    0x24: bclr({{
                        Rs2 &= rvSelect(32 - 1, 64 - 1);
                        Rd = rvSext(Rs1 & (~(UINT64_C(1) << Rs2)));
                    }});
                    0x30: rol({{
                        uint64_t xlen = rvSelect(32, 64);
                        int shamt = Rs2 & (xlen - 1);
                        Rd = rvSext((Rs1 << shamt)
                            | (rvZext(Rs1) >> ((xlen - shamt) & (xlen - 1))));
                    }});
                    0x34: binv({{
                        Rs2 &= rvSelect(32 - 1, 64 - 1);
                        Rd = rvSext(Rs1 ^ (UINT64_C(1) << Rs2));
                    }});
                }
                0x2: decode FUNCT7 {
                    0x0: slt({{
                        Rd = (rvSext(Rs1_sd) < rvSext(Rs2_sd)) ? 1 : 0;
                    }});
                    0x1: mulhsu({{
                        if (machInst.rv_type == RV32) {
                            Rd_sd = mulhsu_32(Rs1_sd, Rs2);
                        } else {
                            Rd_sd = mulhsu_64(Rs1_sd, Rs2);
                        }
                    }}, IntMultOp);
                    0x5: clmulr({{
                        uint64_t result = 0;
                        uint64_t xlen = rvSelect(32, 64);
                        uint64_t zextRs1 = rvZext(Rs1);
                        for (int i = 0; i < xlen; i++) {
                            if ((Rs2 >> i) & 1) {
                                result ^= zextRs1 >> (xlen-i-1);
                            }
                        }
                        Rd = rvSext(result);
                    }});
                    0x10: sh1add({{
                        Rd = rvSext((Rs1 << 1) + Rs2);
                    }});
                    0x14: xperm4({{
                        if (machInst.rv_type == RV32) {
                            Rd_sd = _rvk_emu_xperm4_32(Rs1_sd, Rs2_sd);
                        } else {
                            Rd_sd = _rvk_emu_xperm4_64(Rs1_sd, Rs2_sd);
                        }
                    }});
                }
                0x3: decode FUNCT7 {
                    0x0: sltu({{
                        Rd = (rvZext(Rs1) < rvZext(Rs2)) ? 1 : 0;
                    }});
                    0x1: mulhu({{
                        if (machInst.rv_type == RV32) {
                            Rd = (int32_t)mulhu_32(Rs1, Rs2);
                        } else {
                            Rd = mulhu_64(Rs1, Rs2);
                        }
                    }}, IntMultOp);
                    0x5: clmulh({{
                        uint64_t result = 0;
                        uint64_t xlen = rvSelect(32, 64);
                        uint64_t zextRs1 = rvZext(Rs1);
                        for (int i = 1; i < xlen; i++) {
                            if ((Rs2 >> i) & 1) {
                                result ^= zextRs1 >> (xlen-i);
                            }
                        }
                        // The MSB can never be 1, no need to sign extend.
                        Rd = result;
                    }});
                }
                0x4: decode FUNCT7 {
                    0x0: xor({{
                        Rd = rvSext(Rs1 ^ Rs2);
                    }});
                    0x1: div({{
                        if (machInst.rv_type == RV32) {
                            Rd_sd = div<int32_t>(Rs1, Rs2);
                        } else {
                            Rd_sd = div<int64_t>(Rs1, Rs2);
                        }
                    }}, IntDivOp);
                    0x4: pack({{
                        int xlen = rvSelect(32, 64);
                        Rd = rvSext(
                            (bits(Rs2, xlen/2-1, 0) << (xlen / 2)) | \
                            bits(Rs1, xlen/2-1, 0)
                        );
                    }});
                    0x5: min({{
                        Rd_sd = std::min(rvSext(Rs1_sd), rvSext(Rs2_sd));
                    }});
                    0x10: sh2add({{
                        Rd = rvSext((Rs1 << 2) + Rs2);
                    }});
                    0x14: xperm8({{
                        if (machInst.rv_type == RV32) {
                            Rd_sd = _rvk_emu_xperm8_32(Rs1_sd, Rs2_sd);
                        } else {
                            Rd_sd = _rvk_emu_xperm8_64(Rs1_sd, Rs2_sd);
                        }
                    }});
                    0x20: xnor({{
                        Rd = rvSext(~(Rs1 ^ Rs2));
                    }});
                }
                0x5: decode FUNCT7 {
                    0x0: srl({{
                        Rd = rvSext(rvZext(Rs1) >>
                                    rvSelect(Rs2<4:0>, Rs2<5:0>));
                    }});
                    0x1: divu({{
                        if (machInst.rv_type == RV32) {
                            Rd = (int32_t)divu<uint32_t>(Rs1, Rs2);
                        } else {
                            Rd = divu<uint64_t>(Rs1, Rs2);
                        }
                    }}, IntDivOp);
                    0x20: sra({{
                        Rd = rvSext(Rs1_sd) >> rvSelect(Rs2<4:0>, Rs2<5:0>);
                    }});
                    0x5: minu({{
                        Rd = rvSext(std::min(rvZext(Rs1), rvZext(Rs2)));
                    }});
                    0x24: bext({{
                        Rs2 &= (rvSelect(32, 64) - 1);
                        // It doesn't need to sign ext because MSB is always 0
                        Rd = (Rs1 >> Rs2) & 0x1;
                    }});
                    0x30: ror({{
                        uint64_t xlen = rvSelect(32, 64);
                        int shamt = Rs2 & (xlen - 1);
                        Rd = rvSext((rvZext(Rs1) >> shamt)
                            | (Rs1 << ((xlen - shamt) & (xlen - 1))));
                    }});
                }
                0x6: decode FUNCT7 {
                    0x0: or({{
                        Rd = rvSext(Rs1 | Rs2);
                    }});
                    0x1: rem({{
                        if (machInst.rv_type == RV32) {
                            Rd_sd = rem<int32_t>(Rs1, Rs2);
                        } else {
                            Rd_sd = rem<int64_t>(Rs1, Rs2);
                        }
                    }}, IntDivOp);
                    0x5: max({{
                        Rd_sd = std::max(rvSext(Rs1_sd), rvSext(Rs2_sd));
                    }});
                    0x10: sh3add({{
                        Rd = rvSext((Rs1 << 3) + Rs2);
                    }});
                    0x20: orn({{
                        Rd = rvSext(Rs1 | (~Rs2));
                    }});
                }
                0x7: decode FUNCT7 {
                    0x0: and({{
                        Rd = rvSext(Rs1 & Rs2);
                    }});
                    0x1: remu({{
                        if (machInst.rv_type == RV32) {
                            Rd = (int32_t)remu<uint32_t>(Rs1, Rs2);
                        } else {
                            Rd = remu<uint64_t>(Rs1, Rs2);
                        }
                    }}, IntDivOp);
                    0x4: packh({{
                        // It doesn't need to sign ext as MSB is always 0
                        Rd = (Rs2_ub << 8) | Rs1_ub;
                    }});
                    0x5: maxu({{
                        Rd = rvSext(std::max(rvZext(Rs1), rvZext(Rs2)));
                    }});
                    0x20: andn({{
                        Rd = rvSext(Rs1 & (~Rs2));
                    }});
                }
            }
        }

        0x0d: UOp::lui({{
            Rd = (sext<20>(imm) << 12);
        }});

        0x0e: decode RVTYPE {
            0x1: decode FUNCT3 {
                format ROp {
                    0x0: decode FUNCT7 {
                        0x0: addw({{
                            Rd_sd = Rs1_sw + Rs2_sw;
                        }});
                        0x1: mulw({{
                            Rd_sd = (int32_t)(Rs1_sw*Rs2_sw);
                        }}, IntMultOp);
                        0x4: add_uw({{
                            Rd = Rs1_uw + Rs2;
                        }});
                        0x20: subw({{
                            Rd_sd = Rs1_sw - Rs2_sw;
                        }});
                    }
                    0x1: decode FUNCT7 {
                        0x0: sllw({{
                            Rd_sd = Rs1_sw << Rs2<4:0>;
                        }});
                        0x30: rolw({{
                            int shamt = Rs2 & (32 - 1);
                            Rd = (int32_t) ((Rs1_uw << shamt) | (Rs1_uw >> ((32 - shamt) & (32 - 1))));
                        }});
                    }
                    0x2: decode FUNCT7 {
                        0x10: sh1add_uw({{
                            Rd = (((uint64_t)Rs1_uw) << 1) + Rs2;
                        }});
                    }
                    0x4: decode FUNCT7 {
                        0x1: divw({{
                            Rd_sd = div<int32_t>(Rs1, Rs2);
                        }}, IntDivOp);
                        0x4: packw({{
                            Rd_sd = sext<32>((Rs2_uh << 16) | Rs1_uh);
                        }});
                        0x10: sh2add_uw({{
                            Rd = (((uint64_t)Rs1_uw) << 2) + Rs2;
                        }});
                    }
                    0x5: decode FUNCT7 {
                        0x0: srlw({{
                            Rd_sd = (int32_t)(Rs1_uw >> Rs2<4:0>);
                        }});
                        0x1: divuw({{
                            Rd = sext<32>(divu<uint32_t>(Rs1, Rs2));
                        }}, IntDivOp);
                        0x20: sraw({{
                            Rd_sd = Rs1_sw >> Rs2<4:0>;
                        }});
                        0x30: rorw({{
                            int shamt = Rs2 & (32 - 1);
                            Rd = (int32_t) ((Rs1_uw >> shamt) | (Rs1_uw << ((32 - shamt) & (32 - 1))));
                        }});
                    }
                    0x6:  decode FUNCT7 {
                        0x1: remw({{
                            Rd_sd = rem<int32_t>(Rs1, Rs2);
                        }}, IntDivOp);
                        0x10: sh3add_uw({{
                            Rd = (((uint64_t)Rs1_uw) << 3) + Rs2;
                        }});
                    }
                    0x7: remuw({{
                        Rd = sext<32>(remu<uint32_t>(Rs1, Rs2));
                    }}, IntDivOp);
                }
            }
        }

        format FPROp {
            0x10: decode FUNCT2 {
                0x0: fmadd_s({{
                    RM_REQUIRED;
                    freg_t fd;
                    fd = freg(f32_mulAdd(f32(freg(Fs1_bits)),
                                         f32(freg(Fs2_bits)),
                                         f32(freg(Fs3_bits))));
                    Fd_bits = fd.v;
                }}, FloatMultAccOp);
                0x1: fmadd_d({{
                    RM_REQUIRED;
                    freg_t fd;
                    fd = freg(f64_mulAdd(f64(freg(Fs1_bits)),
                                         f64(freg(Fs2_bits)),
                                         f64(freg(Fs3_bits))));
                    Fd_bits = fd.v;
                }}, FloatMultAccOp);
                0x2: fmadd_h({{
                    RM_REQUIRED;
                    freg_t fd;
                    fd = freg(f16_mulAdd(f16(freg(Fs1_bits)),
                                         f16(freg(Fs2_bits)),
                                         f16(freg(Fs3_bits))));
                    Fd_bits = fd.v;
                }}, FloatMultAccOp);
            }
            0x11: decode FUNCT2 {
                0x0: fmsub_s({{
                    RM_REQUIRED;
                    freg_t fd;
                    fd = freg(f32_mulAdd(f32(freg(Fs1_bits)),
                                    f32(freg(Fs2_bits)),
                                    f32(f32(freg(Fs3_bits)).v ^
                                        mask(31, 31))));
                    Fd_bits = fd.v;
                }}, FloatMultAccOp);
                0x1: fmsub_d({{
                    RM_REQUIRED;
                    freg_t fd;
                    fd = freg(f64_mulAdd(f64(freg(Fs1_bits)),
                                    f64(freg(Fs2_bits)),
                                    f64(f64(freg(Fs3_bits)).v ^
                                        mask(63, 63))));
                    Fd_bits = fd.v;
                }}, FloatMultAccOp);
                0x2: fmsub_h({{
                    RM_REQUIRED;
                    freg_t fd;
                    fd = freg(f16_mulAdd(f16(freg(Fs1_bits)),
                                    f16(freg(Fs2_bits)),
                                    f16(f16(freg(Fs3_bits)).v ^
                                        mask(15, 15))));
                    Fd_bits = fd.v;
                }}, FloatMultAccOp);
            }
            0x12: decode FUNCT2 {
                0x0: fnmsub_s({{
                    RM_REQUIRED;
                    freg_t fd;
                    fd = freg(f32_mulAdd(f32(f32(freg(Fs1_bits)).v ^
                                             mask(31, 31)),
                                         f32(freg(Fs2_bits)),
                                         f32(freg(Fs3_bits))));
                    Fd_bits = fd.v;
                }}, FloatMultAccOp);
                0x1: fnmsub_d({{
                    RM_REQUIRED;
                    freg_t fd;
                    fd = freg(f64_mulAdd(f64(f64(freg(Fs1_bits)).v ^
                                             mask(63, 63)),
                                         f64(freg(Fs2_bits)),
                                         f64(freg(Fs3_bits))));
                    Fd_bits = fd.v;
                }}, FloatMultAccOp);
                0x2: fnmsub_h({{
                    RM_REQUIRED;
                    freg_t fd;
                    fd = freg(f16_mulAdd(f16(f16(freg(Fs1_bits)).v ^
                                             mask(15, 15)),
                                         f16(freg(Fs2_bits)),
                                         f16(freg(Fs3_bits))));
                    Fd_bits = fd.v;
                }}, FloatMultAccOp);
            }
            0x13: decode FUNCT2 {
                0x0: fnmadd_s({{
                    RM_REQUIRED;
                    freg_t fd;
                    fd = freg(f32_mulAdd(f32(f32(freg(Fs1_bits)).v ^
                                             mask(31, 31)),
                                    f32(freg(Fs2_bits)),
                                    f32(f32(freg(Fs3_bits)).v ^
                                        mask(31, 31))));
                    Fd_bits = fd.v;
                }}, FloatMultAccOp);
                0x1: fnmadd_d({{
                    RM_REQUIRED;
                    freg_t fd;
                    fd = freg(f64_mulAdd(f64(f64(freg(Fs1_bits)).v ^
                                             mask(63, 63)),
                                    f64(freg(Fs2_bits)),
                                    f64(f64(freg(Fs3_bits)).v ^
                                        mask(63, 63))));
                    Fd_bits = fd.v;
                }}, FloatMultAccOp);
                0x2: fnmadd_h({{
                    RM_REQUIRED;
                    freg_t fd;
                    fd = freg(f16_mulAdd(f16(f16(freg(Fs1_bits)).v ^
                                             mask(15, 15)),
                                    f16(freg(Fs2_bits)),
                                    f16(f16(freg(Fs3_bits)).v ^
                                        mask(15, 15))));
                    Fd_bits = fd.v;
                }}, FloatMultAccOp);
            }
            0x14: decode FUNCT7 {
                0x0: fadd_s({{
                    RM_REQUIRED;
                    freg_t fd;
                    fd = freg(f32_add(f32(freg(Fs1_bits)),
                                      f32(freg(Fs2_bits))));
                    Fd_bits = fd.v;
                }}, FloatAddOp);
                0x1: fadd_d({{
                    RM_REQUIRED;
                    freg_t fd;
                    fd = freg(f64_add(f64(freg(Fs1_bits)),
                                      f64(freg(Fs2_bits))));
                    Fd_bits = fd.v;
                }}, FloatAddOp);
                0x2: fadd_h({{
                    RM_REQUIRED;
                    freg_t fd;
                    fd = freg(f16_add(f16(freg(Fs1_bits)),
                                      f16(freg(Fs2_bits))));
                    Fd_bits = fd.v;
                }}, FloatAddOp);
                0x4: fsub_s({{
                    RM_REQUIRED;
                    freg_t fd;
                    fd = freg(f32_sub(f32(freg(Fs1_bits)),
                                      f32(freg(Fs2_bits))));
                    Fd_bits = fd.v;
                }}, FloatAddOp);
                0x5: fsub_d({{
                    RM_REQUIRED;
                    freg_t fd;
                    fd = freg(f64_sub(f64(freg(Fs1_bits)),
                                      f64(freg(Fs2_bits))));
                    Fd_bits = fd.v;
                }}, FloatAddOp);
                0x6: fsub_h({{
                    RM_REQUIRED;
                    freg_t fd;
                    fd = freg(f16_sub(f16(freg(Fs1_bits)),
                                      f16(freg(Fs2_bits))));
                    Fd_bits = fd.v;
                }}, FloatAddOp);
                0x8: fmul_s({{
                    RM_REQUIRED;
                    freg_t fd;
                    fd = freg(f32_mul(f32(freg(Fs1_bits)),
                                      f32(freg(Fs2_bits))));
                    Fd_bits = fd.v;
                }}, FloatMultOp);
                0x9: fmul_d({{
                    RM_REQUIRED;
                    freg_t fd;
                    fd = freg(f64_mul(f64(freg(Fs1_bits)),
                                      f64(freg(Fs2_bits))));
                    Fd_bits = fd.v;
                }}, FloatMultOp);
                0xa: fmul_h({{
                    RM_REQUIRED;
                    freg_t fd;
                    fd = freg(f16_mul(f16(freg(Fs1_bits)),
                                      f16(freg(Fs2_bits))));
                    Fd_bits = fd.v;
                }}, FloatMultOp);
                0xc: fdiv_s({{
                    RM_REQUIRED;
                    freg_t fd;
                    fd = freg(f32_div(f32(freg(Fs1_bits)),
                                      f32(freg(Fs2_bits))));
                    Fd_bits = fd.v;
                }}, FloatDivOp);
                0xd: fdiv_d({{
                    RM_REQUIRED;
                    freg_t fd;
                    fd = freg(f64_div(f64(freg(Fs1_bits)),
                                      f64(freg(Fs2_bits))));
                    Fd_bits = fd.v;
                }}, FloatDivOp);
                0xe: fdiv_h({{
                    RM_REQUIRED;
                    freg_t fd;
                    fd = freg(f16_div(f16(freg(Fs1_bits)),
                                      f16(freg(Fs2_bits))));
                    Fd_bits = fd.v;
                }}, FloatDivOp);
                0x10: decode ROUND_MODE {
                    0x0: fsgnj_s({{
                        auto sign = bits(unboxF32(Fs2_bits), 31);
                        Fd_bits = boxF32(insertBits(unboxF32(Fs1_bits), 31,
                                                    sign));
                        }}, FloatMiscOp);
                    0x1: fsgnjn_s({{
                        auto sign = ~bits(unboxF32(Fs2_bits), 31);
                        Fd_bits = boxF32(insertBits(unboxF32(Fs1_bits), 31,
                                                    sign));
                        }}, FloatMiscOp);
                    0x2: fsgnjx_s({{
                        auto sign = bits(
                            unboxF32(Fs1_bits) ^ unboxF32(Fs2_bits), 31);
                        Fd_bits = boxF32(insertBits(unboxF32(Fs1_bits), 31,
                                                    sign));
                        }}, FloatMiscOp);
                }
                0x11: decode ROUND_MODE {
                    0x0: fsgnj_d({{
                        Fd_bits = insertBits(Fs2_bits, 62, 0, Fs1_bits);
                    }}, FloatMiscOp);
                    0x1: fsgnjn_d({{
                        Fd_bits = insertBits(~Fs2_bits, 62, 0, Fs1_bits);
                    }}, FloatMiscOp);
                    0x2: fsgnjx_d({{
                        Fd_bits = insertBits(
                                Fs1_bits ^ Fs2_bits, 62, 0, Fs1_bits);
                    }}, FloatMiscOp);
                }
                0x12: decode ROUND_MODE {
                    0x0: fsgnj_h({{
                        auto sign = bits(unboxF16(Fs2_bits), 15);
                        Fd_bits = boxF16(insertBits(unboxF16(Fs1_bits), 15,
                                                    sign));
                        }}, FloatMiscOp);
                    0x1: fsgnjn_h({{
                        auto sign = ~bits(unboxF16(Fs2_bits), 15);
                        Fd_bits = boxF16(insertBits(unboxF16(Fs1_bits), 15,
                                                    sign));
                        }}, FloatMiscOp);
                    0x2: fsgnjx_h({{
                        auto sign = bits(
                            unboxF16(Fs1_bits) ^ unboxF16(Fs2_bits), 15);
                        Fd_bits = boxF16(insertBits(unboxF16(Fs1_bits), 15,
                                                    sign));
                        }}, FloatMiscOp);
                }
                0x14: decode ROUND_MODE {
                    0x0: fmin_s({{
                        bool less = f32_lt_quiet(f32(freg(Fs1_bits)),
                            f32(freg(Fs2_bits))) ||
                            (f32_eq(f32(freg(Fs1_bits)),
                            f32(freg(Fs2_bits))) &&
                            bits(f32(freg(Fs1_bits)).v, 31));

                        Fd_bits = less ||
                            isNaNF32UI(f32(freg(Fs2_bits)).v) ?
                            freg(Fs1_bits).v : freg(Fs2_bits).v;
                        if (isNaNF32UI(f32(freg(Fs1_bits)).v) &&
                            isNaNF32UI(f32(freg(Fs2_bits)).v))
                            Fd_bits = f32(defaultNaNF32UI).v;
                        }}, FloatCmpOp);
                    0x1: fmax_s({{
                        bool greater = f32_lt_quiet(f32(freg(Fs2_bits)),
                            f32(freg(Fs1_bits))) ||
                            (f32_eq(f32(freg(Fs2_bits)),
                            f32(freg(Fs1_bits))) &&
                            bits(f32(freg(Fs2_bits)).v, 31));

                        Fd_bits = greater ||
                            isNaNF32UI(f32(freg(Fs2_bits)).v) ?
                            freg(Fs1_bits).v : freg(Fs2_bits).v;
                        if (isNaNF32UI(f32(freg(Fs1_bits)).v) &&
                            isNaNF32UI(f32(freg(Fs2_bits)).v))
                            Fd_bits = f32(defaultNaNF32UI).v;
                        }}, FloatCmpOp);
                }
                0x15: decode ROUND_MODE {
                    0x0: fmin_d({{
                        bool less = f64_lt_quiet(f64(freg(Fs1_bits)),
                            f64(freg(Fs2_bits))) ||
                            (f64_eq(f64(freg(Fs1_bits)),
                            f64(freg(Fs2_bits))) &&
                            bits(f64(freg(Fs1_bits)).v, 63));

                        Fd_bits = less ||
                            isNaNF64UI(f64(freg(Fs2_bits)).v) ?
                            freg(Fs1_bits).v : freg(Fs2_bits).v;
                        if (isNaNF64UI(f64(freg(Fs1_bits)).v) &&
                            isNaNF64UI(f64(freg(Fs2_bits)).v))
                            Fd_bits = f64(defaultNaNF64UI).v;
                    }}, FloatCmpOp);
                    0x1: fmax_d({{
                        bool greater =
                            f64_lt_quiet(f64(freg(Fs2_bits)),
                            f64(freg(Fs1_bits))) ||
                            (f64_eq(f64(freg(Fs2_bits)),
                            f64(freg(Fs1_bits))) &&
                            bits(f64(freg(Fs2_bits)).v, 63));

                        Fd_bits = greater ||
                            isNaNF64UI(f64(freg(Fs2_bits)).v) ?
                            freg(Fs1_bits).v : freg(Fs2_bits).v;
                        if (isNaNF64UI(f64(freg(Fs1_bits)).v) &&
                            isNaNF64UI(f64(Fs2_bits).v))
                            Fd_bits = f64(defaultNaNF64UI).v;
                    }}, FloatCmpOp);
                }
                0x16: decode ROUND_MODE {
                    0x0: fmin_h({{
                        bool less = f16_lt_quiet(f16(freg(Fs1_bits)),
                            f16(freg(Fs2_bits))) ||
                            (f16_eq(f16(freg(Fs1_bits)),
                            f16(freg(Fs2_bits))) &&
                            bits(f16(freg(Fs1_bits)).v, 15));

                        Fd_bits = less ||
                            isNaNF16UI(f16(freg(Fs2_bits)).v) ?
                            freg(Fs1_bits).v : freg(Fs2_bits).v;
                        if (isNaNF16UI(f16(freg(Fs1_bits)).v) &&
                            isNaNF16UI(f16(freg(Fs2_bits)).v))
                            Fd_bits = f16(defaultNaNF16UI).v;
                        }}, FloatCmpOp);
                    0x1: fmax_h({{
                        bool greater = f16_lt_quiet(f16(freg(Fs2_bits)),
                            f16(freg(Fs1_bits))) ||
                            (f16_eq(f16(freg(Fs2_bits)),
                            f16(freg(Fs1_bits))) &&
                            bits(f16(freg(Fs2_bits)).v, 15));

                        Fd_bits = greater ||
                            isNaNF16UI(f16(freg(Fs2_bits)).v) ?
                            freg(Fs1_bits).v : freg(Fs2_bits).v;
                        if (isNaNF16UI(f16(freg(Fs1_bits)).v) &&
                            isNaNF16UI(f16(freg(Fs2_bits)).v))
                            Fd_bits = f16(defaultNaNF16UI).v;
                        }}, FloatCmpOp);
                }
                0x20: decode CONV_SGN {
                    0x1: fcvt_s_d({{
                        RM_REQUIRED;
                        freg_t fd;
                        fd = freg(f64_to_f32(f64(freg(Fs1_bits))));
                        Fd_bits = fd.v;
                    }}, FloatCvtOp);
                    0x2: fcvt_s_h({{
                        RM_REQUIRED;
                        freg_t fd;
                        fd = freg(f16_to_f32(f16(freg(Fs1_bits))));
                        Fd_bits = fd.v;
                    }}, FloatCvtOp);
                }
                0x21: decode CONV_SGN {
                    0x0: fcvt_d_s({{
                        RM_REQUIRED;
                        freg_t fd;
                        fd = freg(f32_to_f64(f32(freg(Fs1_bits))));
                        Fd_bits = fd.v;
                    }}, FloatCvtOp);
                    0x2: fcvt_d_h({{
                        RM_REQUIRED;
                        freg_t fd;
                        fd = freg(f16_to_f64(f16(freg(Fs1_bits))));
                        Fd_bits = fd.v;
                    }}, FloatCvtOp);
                }
                0x22: decode CONV_SGN {
                    0x0: fcvt_h_s({{
                        RM_REQUIRED;
                        freg_t fd;
                        fd = freg(f32_to_f16(f32(freg(Fs1_bits))));
                        Fd_bits = fd.v;
                    }}, FloatCvtOp);
                    0x1: fcvt_h_d({{
                        RM_REQUIRED;
                        freg_t fd;
                        fd = freg(f64_to_f16(f64(freg(Fs1_bits))));
                        Fd_bits = fd.v;
                    }}, FloatCvtOp);
                }
                0x2c: fsqrt_s({{
                    if (RS2 != 0) {
                        return std::make_shared<IllegalInstFault>(
                                "source reg x1", machInst);
                    }
                    freg_t fd;
                    RM_REQUIRED;
                    fd = freg(f32_sqrt(f32(freg(Fs1_bits))));
                    Fd_bits = fd.v;
                }}, FloatSqrtOp);
                0x2d: fsqrt_d({{
                    if (RS2 != 0) {
                        return std::make_shared<IllegalInstFault>(
                                "source reg x1", machInst);
                    }
                    freg_t fd;
                    RM_REQUIRED;
                    fd = freg(f64_sqrt(f64(freg(Fs1_bits))));
                    Fd_bits = fd.v;
                }}, FloatSqrtOp);
                0x2e: fsqrt_h({{
                    if (RS2 != 0) {
                        return std::make_shared<IllegalInstFault>(
                                "source reg x1", machInst);
                    }
                    freg_t fd;
                    RM_REQUIRED;
                    fd = freg(f16_sqrt(f16(freg(Fs1_bits))));
                    Fd_bits = fd.v;
                }}, FloatSqrtOp);
                0x50: decode ROUND_MODE {
                    0x0: fle_s({{
                        Rd = f32_le(f32(freg(Fs1_bits)), f32(freg(Fs2_bits)));
                    }}, FloatCmpOp);
                    0x1: flt_s({{
                        Rd = f32_lt(f32(freg(Fs1_bits)), f32(freg(Fs2_bits)));
                    }}, FloatCmpOp);
                    0x2: feq_s({{
                        Rd = f32_eq(f32(freg(Fs1_bits)), f32(freg(Fs2_bits)));
                    }}, FloatCmpOp);
                }
                0x51: decode ROUND_MODE {
                    0x0: fle_d({{
                        Rd = f64_le(f64(freg(Fs1_bits)), f64(freg(Fs2_bits)));
                    }}, FloatCmpOp);
                    0x1: flt_d({{
                        Rd = f64_lt(f64(freg(Fs1_bits)), f64(freg(Fs2_bits)));
                    }}, FloatCmpOp);
                    0x2: feq_d({{
                        Rd = f64_eq(f64(freg(Fs1_bits)), f64(freg(Fs2_bits)));
                    }}, FloatCmpOp);
                }
                0x52: decode ROUND_MODE {
                    0x0: fle_h({{
                        Rd = f16_le(f16(freg(Fs1_bits)), f16(freg(Fs2_bits)));
                    }}, FloatCmpOp);
                    0x1: flt_h({{
                        Rd = f16_lt(f16(freg(Fs1_bits)), f16(freg(Fs2_bits)));
                    }}, FloatCmpOp);
                    0x2: feq_h({{
                        Rd = f16_eq(f16(freg(Fs1_bits)), f16(freg(Fs2_bits)));
                    }}, FloatCmpOp);
                }
                0x60: decode CONV_SGN {
                    0x0: fcvt_w_s({{
                        RM_REQUIRED;
                        Rd_sd = sext<32>(f32_to_i32(f32(freg(Fs1_bits)), rm,
                                                    true));
                    }}, FloatCvtOp);
                    0x1: fcvt_wu_s({{
                        RM_REQUIRED;
                        Rd = sext<32>(f32_to_ui32(f32(freg(Fs1_bits)), rm,
                                                  true));
                    }}, FloatCvtOp);
                    0x2: decode RVTYPE {
                        0x1: fcvt_l_s({{
                            RM_REQUIRED;
                            Rd_sd = f32_to_i64(f32(freg(Fs1_bits)), rm, true);
                        }}, FloatCvtOp);
                    }
                    0x3: decode RVTYPE {
                        0x1: fcvt_lu_s({{
                            RM_REQUIRED;
                            Rd = f32_to_ui64(f32(freg(Fs1_bits)), rm, true);
                        }}, FloatCvtOp);
                    }
                }
                0x61: decode CONV_SGN {
                    0x0: fcvt_w_d({{
                        RM_REQUIRED;
                        Rd_sd = sext<32>(f64_to_i32(f64(freg(Fs1_bits)), rm,
                                                    true));
                    }}, FloatCvtOp);
                    0x1: fcvt_wu_d({{
                        RM_REQUIRED;
                        Rd = sext<32>(f64_to_ui32(f64(freg(Fs1_bits)), rm,
                                                  true));
                    }}, FloatCvtOp);
                    0x2: decode RVTYPE {
                        0x1: fcvt_l_d({{
                            RM_REQUIRED;
                            Rd_sd = f64_to_i64(f64(freg(Fs1_bits)), rm, true);
                        }}, FloatCvtOp);
                    }
                    0x3: decode RVTYPE {
                        0x1: fcvt_lu_d({{
                            RM_REQUIRED;
                            Rd = f64_to_ui64(f64(freg(Fs1_bits)), rm, true);
                        }}, FloatCvtOp);
                    }
                }
                0x62: decode CONV_SGN {
                    0x0: fcvt_w_h({{
                        RM_REQUIRED;
                        Rd_sd = sext<32>(f16_to_i32(f16(freg(Fs1_bits)), rm,
                                                    true));
                    }}, FloatCvtOp);
                    0x1: fcvt_wu_h({{
                        RM_REQUIRED;
                        Rd = sext<32>(f16_to_ui32(f16(freg(Fs1_bits)), rm,
                                                  true));
                    }}, FloatCvtOp);
                    0x2: decode RVTYPE {
                        0x1: fcvt_l_h({{
                            RM_REQUIRED;
                            Rd_sd = f16_to_i64(f16(freg(Fs1_bits)), rm, true);
                        }}, FloatCvtOp);
                    }
                    0x3: decode RVTYPE {
                        0x1: fcvt_lu_h({{
                            RM_REQUIRED;
                            Rd = f16_to_ui64(f16(freg(Fs1_bits)), rm, true);
                        }}, FloatCvtOp);
                    }
                }
                0x68: decode CONV_SGN {
                    0x0: fcvt_s_w({{
                        RM_REQUIRED;
                        freg_t fd;
                        fd = freg(i32_to_f32(Rs1_sw));
                        Fd_bits = fd.v;
                        }}, FloatCvtOp);
                    0x1: fcvt_s_wu({{
                        RM_REQUIRED;
                        freg_t fd;
                        fd = freg(ui32_to_f32(Rs1_uw));
                        Fd_bits = fd.v;
                        }}, FloatCvtOp);
                    0x2: decode RVTYPE {
                        0x1: fcvt_s_l({{
                            RM_REQUIRED;
                            freg_t fd;
                            fd = freg(i64_to_f32(Rs1_ud));
                            Fd_bits = fd.v;
                        }}, FloatCvtOp);
                    }
                    0x3: decode RVTYPE {
                        0x1: fcvt_s_lu({{
                            RM_REQUIRED;
                            freg_t fd;
                            fd = freg(ui64_to_f32(Rs1));
                            Fd_bits = fd.v;
                        }}, FloatCvtOp);
                    }
                }
                0x69: decode CONV_SGN {
                    0x0: fcvt_d_w({{
                        RM_REQUIRED;
                        freg_t fd;
                        fd = freg(i32_to_f64(Rs1_sw));
                        Fd_bits = fd.v;
                    }}, FloatCvtOp);
                    0x1: fcvt_d_wu({{
                        RM_REQUIRED;
                        freg_t fd;
                        fd = freg(ui32_to_f64(Rs1_uw));
                        Fd_bits = fd.v;
                    }}, FloatCvtOp);
                    0x2: decode RVTYPE {
                        0x1: fcvt_d_l({{
                            RM_REQUIRED;
                            freg_t fd;
                            fd = freg(i64_to_f64(Rs1_sd));
                            Fd_bits = fd.v;
                        }}, FloatCvtOp);
                    }
                    0x3: decode RVTYPE {
                        0x1: fcvt_d_lu({{
                            RM_REQUIRED;
                            freg_t fd;
                            fd = freg(ui64_to_f64(Rs1));
                            Fd_bits = fd.v;
                        }}, FloatCvtOp);
                    }
                }
                0x6a: decode CONV_SGN {
                    0x0: fcvt_h_w({{
                        RM_REQUIRED;
                        freg_t fd;
                        fd = freg(i32_to_f16((int32_t)Rs1_sw));
                        Fd_bits = fd.v;
                        }}, FloatCvtOp);
                    0x1: fcvt_h_wu({{
                        RM_REQUIRED;
                        freg_t fd;
                        fd = freg(ui32_to_f16((uint32_t)Rs1_uw));
                        Fd_bits = fd.v;
                        }}, FloatCvtOp);
                    0x2: decode RVTYPE {
                        0x1: fcvt_h_l({{
                            RM_REQUIRED;
                            freg_t fd;
                            fd = freg(i64_to_f16(Rs1_ud));
                            Fd_bits = fd.v;
                            }}, FloatCvtOp);
                    }
                    0x3: decode RVTYPE {
                        0x1: fcvt_h_lu({{
                            RM_REQUIRED;
                            freg_t fd;
                            fd = freg(ui64_to_f16(Rs1));
                            Fd_bits = fd.v;
                            }}, FloatCvtOp);
                    }
                }
                0x70: decode ROUND_MODE {
                    0x0: fmv_x_w({{
                        uint64_t result = (uint32_t)Fs1_bits;
                        if ((result&0x80000000) != 0) {
                            result |= (0xFFFFFFFFULL << 32);
                        }
                        Rd = result;
                    }}, FloatCvtOp);
                    0x1: fclass_s({{
                        Rd = rvSext(f32_classify(f32(freg(Fs1_bits))));
                    }}, FloatMiscOp);
                }
                0x71: decode ROUND_MODE {
                    0x0: decode RVTYPE {
                        0x1: fmv_x_d({{
                            Rd = freg(Fs1_bits).v;
                        }}, FloatCvtOp);
                    }
                    0x1: fclass_d({{
                        Rd = f64_classify(f64(freg(Fs1_bits)));
                    }}, FloatMiscOp);
                }
                0x72: decode ROUND_MODE {
                    0x0: fmv_x_h({{
                        uint64_t result = (uint16_t)Fs1_bits;
                        if ((result&0x8000) != 0) {
                            result |= (0xFFFFFFFFFFFFULL << 16);
                        }
                        Rd = result;
                    }}, FloatCvtOp);
                    0x1: fclass_h({{
                        Rd = f16_classify(f16(freg(Fs1_bits)));
                    }}, FloatMiscOp);
                }
                0x78: fmv_w_x({{
                    freg_t fd;
                    fd = freg(f32(Rs1_uw));
                    Fd_bits = fd.v;
                }}, FloatCvtOp);
                0x79: decode RVTYPE {
                    0x1: fmv_d_x({{
                        freg_t fd;
                        fd = freg(f64(Rs1));
                        Fd_bits = fd.v;
                    }}, FloatCvtOp);
                }
                0x7a: fmv_h_x({{
                    freg_t fd;
                    fd = freg(f16(Rs1_uh));
                    Fd_bits = fd.v;
                }}, FloatCvtOp);
            }
        }

        0x18: decode FUNCT3 {
            format BOp {
                0x0: beq({{
                    if (rvSext(Rs1) == rvSext(Rs2)) {
                        NPC = rvZext(PC + imm);
                    } else {
                        NPC = rvZext(NPC);
                    }
                }}, IsDirectControl, IsCondControl);
                0x1: bne({{
                    if (rvSext(Rs1) != rvSext(Rs2)) {
                        NPC = rvZext(PC + imm);
                    } else {
                        NPC = rvZext(NPC);
                    }
                }}, IsDirectControl, IsCondControl);
                0x4: blt({{
                    if (rvSext(Rs1_sd) < rvSext(Rs2_sd)) {
                        NPC = rvZext(PC + imm);
                    } else {
                        NPC = rvZext(NPC);
                    }
                }}, IsDirectControl, IsCondControl);
                0x5: bge({{
                    if (rvSext(Rs1_sd) >= rvSext(Rs2_sd)) {
                        NPC = rvZext(PC + imm);
                    } else {
                        NPC = rvZext(NPC);
                    }
                }}, IsDirectControl, IsCondControl);
                0x6: bltu({{
                    if (rvZext(Rs1) < rvZext(Rs2)) {
                        NPC = rvZext(PC + imm);
                    } else {
                        NPC = rvZext(NPC);
                    }
                }}, IsDirectControl, IsCondControl);
                0x7: bgeu({{
                    if (rvZext(Rs1) >= rvZext(Rs2)) {
                        NPC = rvZext(PC + imm);
                    } else {
                        NPC = rvZext(NPC);
                    }
                }}, IsDirectControl, IsCondControl);
            }
        }

        0x19: decode FUNCT3 {
            0x0: Jump::jalr({{
                Rd = rvSext(NPC);
                NPC = rvZext((imm + Rs1) & (~0x1));
            }}, IsIndirectControl, IsUncondControl);
        }

        0x1b: JOp::jal({{
            Rd = rvSext(NPC);
            NPC = rvZext(PC + imm);
        }}, IsDirectControl, IsUncondControl);

        0x1c: decode FUNCT3 {
            format SystemOp {
                0x0: decode FUNCT7 {
                    0x0: decode RS2 {
                        0x0: ecall({{
                            return std::make_shared<SyscallFault>(
                                (PrivilegeMode)xc->readMiscReg(MISCREG_PRV));
                        }}, IsSerializeAfter, IsNonSpeculative, IsSyscall,
                            No_OpClass);
                        0x1: ebreak({{
                            return std::make_shared<BreakpointFault>(
                                xc->pcState());
                        }}, IsSerializeAfter, IsNonSpeculative, No_OpClass);
                        0x2: uret({{
                            STATUS status = xc->readMiscReg(MISCREG_STATUS);
                            status.uie = status.upie;
                            status.upie = 1;
                            xc->setMiscReg(MISCREG_STATUS, status);
                            NPC = xc->readMiscReg(MISCREG_UEPC);
                        }}, IsSerializeAfter, IsNonSpeculative, IsReturn);
                    }
                    0x8: decode RS2 {
                        0x2: sret({{
                            STATUS status = xc->readMiscReg(MISCREG_STATUS);
                            auto pm = (PrivilegeMode)xc->readMiscReg(
                                MISCREG_PRV);
                            if (pm == PRV_U ||
                                (pm == PRV_S && status.tsr == 1)) {
                                return std::make_shared<IllegalInstFault>(
                                            "sret in user mode or TSR enabled",
                                            machInst);
                                NPC = NPC;
                            } else {
                                xc->setMiscReg(MISCREG_PRV, status.spp);
                                status.sie = status.spie;
                                status.spie = 1;
                                status.spp = PRV_U;
                                xc->setMiscReg(MISCREG_STATUS, status);
                                NPC = xc->readMiscReg(MISCREG_SEPC);
                            }
                        }}, IsSerializeAfter, IsNonSpeculative, IsReturn);
                        0x5: wfi({{
                            STATUS status = xc->readMiscReg(MISCREG_STATUS);
                            auto pm = (PrivilegeMode)xc->readMiscReg(
                                MISCREG_PRV);
                            if (status.tw == 1 &&
                                (pm == PRV_U || pm == PRV_S)) {
                                return std::make_shared<IllegalInstFault>(
                                            "wfi with TW enabled",
                                            machInst);
                            } else {
                                ThreadContext *tc = xc->tcBase();
                                auto tid = tc->threadId();
                                auto cpu = tc->getCpuPtr();
                                auto *ic = cpu->getInterruptController(tid);
                                // don't suspend with pending interrupts
                                if (!ic->checkInterrupts())
                                    tc->suspend();
                            }
<<<<<<< HEAD
                        }}, IsSerializeAfter, IsNonSpeculative, No_OpClass);
=======
                            // Go to sleep only if there's no pending interrupt
                            // at all, including masked interrupts.
                            auto tc = xc->tcBase();
                            auto cpu = tc->getCpuPtr();
                            auto ic = dynamic_cast<RiscvISA::Interrupts*>(
                                cpu->getInterruptController(tc->threadId()));
                            panic_if(!ic, "Invalid Interrupt Controller.");
                            if (ic->readIP() == 0
                                && xc->readMiscReg(MISCREG_NMIP) == 0) {
                                tc->quiesce();
                            }
                        }}, IsNonSpeculative, IsQuiesce,
                            IsSerializeAfter, No_OpClass);
>>>>>>> 6835f066
                    }
                    0x9: sfence_vma({{
                        STATUS status = xc->readMiscReg(MISCREG_STATUS);
                        auto pm = (PrivilegeMode)xc->readMiscReg(MISCREG_PRV);
                        if (pm == PRV_U || (pm == PRV_S && status.tvm == 1)) {
                            return std::make_shared<IllegalInstFault>(
                                        "sfence in user mode or TVM enabled",
                                        machInst);
                        }
                        xc->tcBase()->getMMUPtr()->demapPage(Rs1, Rs2);
                    }}, IsNonSpeculative, IsSerializeAfter, No_OpClass);
                    0x18: mret({{
                        if (xc->readMiscReg(MISCREG_PRV) != PRV_M) {
                            return std::make_shared<IllegalInstFault>(
                                        "mret at lower privilege", machInst);
                            NPC = NPC;
                        } else {
                            STATUS status = xc->readMiscReg(MISCREG_STATUS);
                            xc->setMiscReg(MISCREG_PRV, status.mpp);
                            xc->setMiscReg(MISCREG_NMIE, 1);
                            status.mie = status.mpie;
                            status.mpie = 1;
                            status.mpp = PRV_U;
                            xc->setMiscReg(MISCREG_STATUS, status);
                            NPC = xc->readMiscReg(MISCREG_MEPC);
                        }
                    }}, IsSerializeAfter, IsNonSpeculative, IsReturn);
                }
            }
            format CSROp {
                0x1: csrrw({{
                    Rd = rvSext(data);
                    data = rvZext(Rs1);
                }}, IsSerializeAfter, IsNonSpeculative, No_OpClass);
                0x2: csrrs({{
                    Rd = rvSext(data);
                    data = rvZext(data | Rs1);
                }}, IsSerializeAfter, IsNonSpeculative, No_OpClass);
                0x3: csrrc({{
                    Rd = rvSext(data);
                    data = rvZext(data & ~Rs1);
                }}, IsSerializeAfter, IsNonSpeculative, No_OpClass);
                0x5: csrrwi({{
                    Rd = rvSext(data);
                    data = rvZext(uimm);
                }}, IsSerializeAfter, IsNonSpeculative, No_OpClass);
                0x6: csrrsi({{
                    Rd = rvSext(data);
                    data = rvZext(data | uimm);
                }}, IsSerializeAfter, IsNonSpeculative, No_OpClass);
                0x7: csrrci({{
                    Rd = rvSext(data);
                    data = rvZext(data & ~uimm);
                }}, IsSerializeAfter, IsNonSpeculative, No_OpClass);
            }
        }

        0x1e: M5Op::M5Op();
    }
}<|MERGE_RESOLUTION|>--- conflicted
+++ resolved
@@ -35,7 +35,6 @@
 // The RISC-V ISA decoder
 //
 
-<<<<<<< HEAD
 output exec {{
     static inline Fault
     checkFpEnableFault(ExecContext *xc, MachInst inst)
@@ -52,12 +51,10 @@
     }
 }};
 
-=======
 // In theory, all registers should be sign extended if not operating in the
 // full MXLEN register, but that will cause memory address out of range as it is
 // always regarded as uint64. So we'll zero extend PC related registers and
 // memory address, and sign extend others.
->>>>>>> 6835f066
 decode QUADRANT default Unknown::unknown() {
     0x0: decode COPCODE {
         0x0: CIAddi4spnOp::c_addi4spn({{
@@ -2153,18 +2150,7 @@
                                 return std::make_shared<IllegalInstFault>(
                                             "wfi with TW enabled",
                                             machInst);
-                            } else {
-                                ThreadContext *tc = xc->tcBase();
-                                auto tid = tc->threadId();
-                                auto cpu = tc->getCpuPtr();
-                                auto *ic = cpu->getInterruptController(tid);
-                                // don't suspend with pending interrupts
-                                if (!ic->checkInterrupts())
-                                    tc->suspend();
                             }
-<<<<<<< HEAD
-                        }}, IsSerializeAfter, IsNonSpeculative, No_OpClass);
-=======
                             // Go to sleep only if there's no pending interrupt
                             // at all, including masked interrupts.
                             auto tc = xc->tcBase();
@@ -2178,7 +2164,6 @@
                             }
                         }}, IsNonSpeculative, IsQuiesce,
                             IsSerializeAfter, No_OpClass);
->>>>>>> 6835f066
                     }
                     0x9: sfence_vma({{
                         STATUS status = xc->readMiscReg(MISCREG_STATUS);
