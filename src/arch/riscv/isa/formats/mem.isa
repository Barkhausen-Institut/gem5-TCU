--- conflicted
+++ resolved
@@ -101,18 +101,11 @@
         ExecContext *xc, trace::InstRecord *traceData) const
     {
         Addr EA;
-        Fault fault = NoFault;
-
-        %(fp_enable_check)s;
-        %(op_decl)s;
-        %(op_rd)s;
-        %(ea_code)s;
-
-<<<<<<< HEAD
-        if (fault == NoFault) {
-            fault = readMemAtomicLE(xc, traceData, EA, Mem, memAccessFlags);
-            %(memacc_code)s;
-=======
+
+        %(op_decl)s;
+        %(op_rd)s;
+        %(ea_code)s;
+
         if (!alignmentOk(xc, EA, sizeof(Mem))) {
             return std::make_shared<AddressFault>(EA, LOAD_ADDR_MISALIGNED);
         }
@@ -121,14 +114,13 @@
                 readMemAtomicLE(xc, traceData, EA, Mem, memAccessFlags);
             if (fault != NoFault)
                 return fault;
->>>>>>> 6835f066
-        }
-
-        if (fault == NoFault) {
-            %(op_wb)s;
-        }
-
-        return fault;
+        }
+
+        %(memacc_code)s;
+
+        %(op_wb)s;
+
+        return NoFault;
     }
 }};
 
@@ -138,25 +130,15 @@
         trace::InstRecord *traceData) const
     {
         Addr EA;
-        Fault fault = NoFault;
-
-        %(fp_enable_check)s;
+
         %(op_src_decl)s;
         %(op_rd)s;
         %(ea_code)s;
 
-<<<<<<< HEAD
-        if (fault == NoFault) {
-            fault = initiateMemRead(xc, traceData, EA, Mem, memAccessFlags);
-        }
-
-        return fault;
-=======
         if (!alignmentOk(xc, EA, sizeof(Mem))) {
             return std::make_shared<AddressFault>(EA, LOAD_ADDR_MISALIGNED);
         }
         return initiateMemRead(xc, traceData, EA, Mem, memAccessFlags);
->>>>>>> 6835f066
     }
 }};
 
@@ -165,23 +147,15 @@
     %(class_name)s::completeAcc(PacketPtr pkt, ExecContext *xc,
         trace::InstRecord *traceData) const
     {
-        Fault fault = NoFault;
-
-        %(fp_enable_check)s;
         %(op_decl)s;
         %(op_rd)s;
 
         getMemLE(pkt, Mem, traceData);
 
-        if (fault == NoFault) {
-            %(memacc_code)s;
-        }
-
-        if (fault == NoFault) {
-            %(op_wb)s;
-        }
-
-        return fault;
+        %(memacc_code)s;
+        %(op_wb)s;
+
+        return NoFault;
     }
 }};
 
@@ -191,22 +165,13 @@
         trace::InstRecord *traceData) const
     {
         Addr EA;
-        Fault fault = NoFault;
-
-        %(fp_enable_check)s;
-        %(op_decl)s;
-        %(op_rd)s;
-        %(ea_code)s;
-
-        if (fault == NoFault) {
-            %(memacc_code)s;
-        }
-
-<<<<<<< HEAD
-        if (fault == NoFault) {
-            fault = writeMemAtomicLE(xc, traceData, Mem, EA, memAccessFlags,
-                nullptr);
-=======
+
+        %(op_decl)s;
+        %(op_rd)s;
+        %(ea_code)s;
+
+        %(memacc_code)s;
+
         if (!alignmentOk(xc, EA, sizeof(Mem))) {
             return std::make_shared<AddressFault>(EA, STORE_ADDR_MISALIGNED);
         }
@@ -216,18 +181,12 @@
                         nullptr);
             if (fault != NoFault)
                 return fault;
->>>>>>> 6835f066
-        }
-
-        if (fault == NoFault) {
-            %(postacc_code)s;
-        }
-
-        if (fault == NoFault) {
-            %(op_wb)s;
-        }
-
-        return fault;
+        }
+
+        %(postacc_code)s;
+        %(op_wb)s;
+
+        return NoFault;
     }
 }};
 
@@ -237,35 +196,26 @@
         trace::InstRecord *traceData) const
     {
         Addr EA;
-        Fault fault = NoFault;
-
-        %(fp_enable_check)s;
-        %(op_decl)s;
-        %(op_rd)s;
-        %(ea_code)s;
-
-        if (fault == NoFault) {
-            %(memacc_code)s;
-        }
-
-<<<<<<< HEAD
-        if (fault == NoFault) {
-            fault = writeMemTimingLE(xc, traceData, Mem, EA,
-=======
+
+        %(op_decl)s;
+        %(op_rd)s;
+        %(ea_code)s;
+
+        %(memacc_code)s;
+
         if (!alignmentOk(xc, EA, sizeof(Mem))) {
             return std::make_shared<AddressFault>(EA, STORE_ADDR_MISALIGNED);
         }
         {
             Fault fault = writeMemTimingLE(xc, traceData, Mem, EA,
->>>>>>> 6835f066
                 memAccessFlags, nullptr);
-        }
-
-        if (fault == NoFault) {
-            %(op_wb)s;
-        }
-
-        return fault;
+            if (fault != NoFault)
+                return fault;
+        }
+
+        %(op_wb)s;
+
+        return NoFault;
     }
 }};
 
