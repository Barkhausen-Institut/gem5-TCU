--- conflicted
+++ resolved
@@ -77,11 +77,7 @@
     walker->setTLB(this);
 }
 
-<<<<<<< HEAD
-RiscvISA::Walker *
-=======
 Walker *
->>>>>>> fa704784
 TLB::getWalker()
 {
     return walker;
@@ -121,7 +117,6 @@
                 write_misses++;
             else
                 read_misses++;
-<<<<<<< HEAD
         }
         else {
             if (mode == Write)
@@ -129,15 +124,6 @@
             else
                 read_hits++;
         }
-=======
-        }
-        else {
-            if (mode == Write)
-                write_hits++;
-            else
-                read_hits++;
-        }
->>>>>>> fa704784
 
         DPRINTF(TLBVerbose, "lookup(vpn=%#x, asid=%#x): %s ppn %#x\n",
                 vpn, asid, entry ? "hit" : "miss", entry ? entry->paddr : 0);
@@ -364,11 +350,7 @@
         // according to the RISC-V tests, negative physical addresses trigger
         // an illegal address exception.
         // TODO where is that written in the manual?
-<<<<<<< HEAD
-        if (!delayed && fault == NoFault && (req->getPaddr() & (1ULL << 63))) {
-=======
         if (!delayed && fault == NoFault && bits(req->getPaddr(), 63)) {
->>>>>>> fa704784
             ExceptionCode code;
             if (mode == TLB::Read)
                 code = ExceptionCode::LOAD_ACCESS;
@@ -420,8 +402,6 @@
         translation->finish(fault, req, tc, mode);
     else
         translation->markDelayed();
-<<<<<<< HEAD
-=======
 }
 
 Fault
@@ -469,7 +449,6 @@
     DPRINTF(TLB, "Translated (functional) %#x -> %#x.\n", vaddr, paddr);
     req->setPaddr(paddr);
     return NoFault;
->>>>>>> fa704784
 }
 
 Fault
@@ -505,7 +484,6 @@
     }
 
     UNSERIALIZE_SCALAR(lruSeq);
-<<<<<<< HEAD
 
     for (uint32_t x = 0; x < _size; x++) {
         TlbEntry *newEntry = freeList.front();
@@ -523,25 +501,6 @@
 {
     BaseTLB::regStats();
 
-=======
-
-    for (uint32_t x = 0; x < _size; x++) {
-        TlbEntry *newEntry = freeList.front();
-        freeList.pop_front();
-
-        newEntry->unserializeSection(cp, csprintf("Entry%d", x));
-        Addr key = buildKey(newEntry->vaddr, newEntry->asid);
-        newEntry->trieHandle = trie.insert(key,
-            TlbEntryTrie::MaxBits - newEntry->logBytes, newEntry);
-    }
-}
-
-void
-TLB::regStats()
-{
-    BaseTLB::regStats();
-
->>>>>>> fa704784
     read_hits
         .name(name() + ".read_hits")
         .desc("DTB read hits")
