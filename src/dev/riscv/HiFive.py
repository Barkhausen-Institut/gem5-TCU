# Copyright (c) 2021 Huawei International
# Copyright (c) 2022 EXAscale Performance SYStems (EXAPSYS)
# All rights reserved.
#
# The license below extends only to copyright in the software and shall
# not be construed as granting a license to any other intellectual
# property including but not limited to intellectual property relating
# to a hardware implementation of the functionality of the software
# licensed hereunder.  You may use the software subject to the license
# terms below provided that you ensure that this notice is replicated
# unmodified and in its entirety in all distributions of the software,
# modified or unmodified, in source code or in binary form.
#
# Redistribution and use in source and binary forms, with or without
# modification, are permitted provided that the following conditions are
# met: redistributions of source code must retain the above copyright
# notice, this list of conditions and the following disclaimer;
# redistributions in binary form must reproduce the above copyright
# notice, this list of conditions and the following disclaimer in the
# documentation and/or other materials provided with the distribution;
# neither the name of the copyright holders nor the names of its
# contributors may be used to endorse or promote products derived from
# this software without specific prior written permission.
#
# THIS SOFTWARE IS PROVIDED BY THE COPYRIGHT HOLDERS AND CONTRIBUTORS
# "AS IS" AND ANY EXPRESS OR IMPLIED WARRANTIES, INCLUDING, BUT NOT
# LIMITED TO, THE IMPLIED WARRANTIES OF MERCHANTABILITY AND FITNESS FOR
# A PARTICULAR PURPOSE ARE DISCLAIMED. IN NO EVENT SHALL THE COPYRIGHT
# OWNER OR CONTRIBUTORS BE LIABLE FOR ANY DIRECT, INDIRECT, INCIDENTAL,
# SPECIAL, EXEMPLARY, OR CONSEQUENTIAL DAMAGES (INCLUDING, BUT NOT
# LIMITED TO, PROCUREMENT OF SUBSTITUTE GOODS OR SERVICES; LOSS OF USE,
# DATA, OR PROFITS; OR BUSINESS INTERRUPTION) HOWEVER CAUSED AND ON ANY
# THEORY OF LIABILITY, WHETHER IN CONTRACT, STRICT LIABILITY, OR TORT
# (INCLUDING NEGLIGENCE OR OTHERWISE) ARISING IN ANY WAY OUT OF THE USE
# OF THIS SOFTWARE, EVEN IF ADVISED OF THE POSSIBILITY OF SUCH DAMAGE.

from m5.objects.Platform import Platform
from m5.objects.PMAChecker import PMAChecker
from m5.objects.Clint import Clint
from m5.objects.Plic import Plic
from m5.objects.RTC import RiscvRTC
from m5.objects.Uart import RiscvUart8250
from m5.objects.Terminal import Terminal
from m5.params import *
from m5.proxy import *
from m5.util.fdthelper import *

from m5.objects.PciHost import GenericPciHost

class GenericRiscvPciHost(GenericPciHost):
    type = 'GenericRiscvPciHost'
    cxx_header = "dev/riscv/pci_host.hh"
    cxx_class = 'gem5::GenericRiscvPciHost'
    int_base = Param.Int(0x10,
                        "Base number used as interrupt line and PLIC source.")
    int_count = Param.Unsigned(4,
                        "Maximum number of interrupts used by this host")
    # This python parameter can be used in configuration scripts to turn
    # on/off the fdt dma-coherent flag when doing dtb autogeneration
    _dma_coherent = True

class HiFive(Platform):
    """HiFive Platform

    Implementation:
        This is the base class for SiFive's HiFive
        board series. It contains the CLINT and PLIC
        interrupt controllers, Uart and Disk.

        Implementation details are based on SiFive
        FU540-C000. https://sifive.cdn.prismic.io/
        sifive/b5e7a29c-d3c2-44ea-85fb-acc1df282e2
        1_FU540-C000-v1p3.pdf

    Setup:
        The following sections outline the required
        setup for a RISC-V HiFive platform. See
        configs/example/riscv/fs_linux.py for example.

    Driving CLINT:
        CLINT has an interrupt pin which increments
        mtime. It can be connected to any interrupt
        source pin which acts as the RTCCLK pin. An
        abstract RTC wrapper called RiscvRTC can be
        used.

    Attaching PLIC devices:
        PLIC handles external interrupts. Interrupt
        PioDevices should inherit from PlicIntDevice
        (PCI and DMA not yet implemented). It contains
        a parameter interrupt_id which should be used
        to call platform->postPciInt(id).

        All PLIC interrupt devices should be returned
        by _off_chip_devices(). Calling attachPlic sets
        up the PLIC interrupt source count.

    Uart:
        The HiFive platform also has an uart_int_id.
        This is because Uart8250 uses postConsoleInt
        instead of postPciInt. In the future if a Uart
        that inherits PlicIntDevice is implemented,
        this can be removed.

    Disk:
        See fs_linux.py for setup example.

    PMAChecker:
        The PMAChecker will be attached to the MMU of
        each CPU (which allows them to differ). See
        fs_linux.py for setup example.
    """
    type = 'HiFive'
    cxx_header = "dev/riscv/hifive.hh"
    cxx_class = 'gem5::HiFive'

    # CLINT
    clint = Param.Clint(Clint(pio_addr=0x2000000), "CLINT")

    # PLIC
    plic = Param.Plic(Plic(pio_addr=0xc000000), "PLIC")

    #PCI
    pci_host = GenericRiscvPciHost(conf_base=0x30000000, conf_size='256MB',
        conf_device_bits=12, pci_pio_base=0x2f000000, pci_mem_base=0x40000000)

    # Uart
    uart = RiscvUart8250(pio_addr=0x10000000)
    # Int source ID to redirect console interrupts to
    # Set to 0 if using a pci interrupt for Uart instead
    uart_int_id = Param.Int(0xa, "PLIC Uart interrupt ID")
    terminal = Terminal()

    def _on_chip_devices(self):
        """Returns a list of on-chip peripherals
        """
        return [
            self.clint,
            self.plic
        ]

    def _off_chip_devices(self):
        """Returns a list of off-chip peripherals
        """
        devices = [self.uart]
<<<<<<< HEAD
        if hasattr(self, "disks"):
            for d in self.disks:
                devices.append(d)
=======
        if hasattr(self, "disk"):
            devices.append(self.disk)
        if hasattr(self, "rng"):
            devices.append(self.rng)
>>>>>>> 39f85b7a
        return devices

    def _on_chip_ranges(self):
        """Returns a list of on-chip peripherals
            address range
        """
        return [
            AddrRange(dev.pio_addr, size=dev.pio_size)
            for dev in self._on_chip_devices()
        ]

    def _off_chip_ranges(self):
        """Returns a list of off-chip peripherals
            address range
        """
        return [
            AddrRange(dev.pio_addr, size=dev.pio_size)
            for dev in self._off_chip_devices()
        ]

    def attachPlic(self):
        """Count number of PLIC interrupt sources
        """
        plic_srcs = [self.uart_int_id, self.pci_host.int_base
                     + self.pci_host.int_count]
        for device in self._off_chip_devices():
            if hasattr(device, "interrupt_id"):
                plic_srcs.append(device.interrupt_id)
        self.plic.n_src = max(plic_srcs) + 1

    def attachOnChipIO(self, bus):
        """Attach on-chip IO devices, needs modification
            to support DMA
        """
        for device in self._on_chip_devices():
            device.pio = bus.mem_side_ports

    def attachOffChipIO(self, bus):
        """Attach off-chip IO devices, needs modification
            to support DMA
        """
        for device in self._off_chip_devices():
            device.pio = bus.mem_side_ports

    def setNumCores(self, num_cpu):
        """ Sets the PLIC and CLINT to have the right number of threads and
            contexts. Assumes that the cores have a single hardware thread.
        """
        self.plic.n_contexts = num_cpu * 2
        self.clint.num_threads = num_cpu

    def generateDeviceTree(self, state):
        cpus_node = FdtNode("cpus")
        cpus_node.append(FdtPropertyWords("timebase-frequency", [10000000]))
        yield cpus_node

        node = FdtNode("soc")
        local_state = FdtState(addr_cells=2, size_cells=2)
        node.append(local_state.addrCellsProperty())
        node.append(local_state.sizeCellsProperty())
        node.append(FdtProperty("ranges"))
        node.appendCompatible(["simple-bus"])

        for subnode in self.recurseDeviceTree(local_state):
            node.append(subnode)

        yield node

    # For generating devicetree
    _cpu_count = 0
    def annotateCpuDeviceNode(self, cpu, state):
        cpu.append(FdtPropertyStrings('mmu-type', 'riscv,sv48'))
        cpu.append(FdtPropertyStrings('status', 'okay'))
        cpu.append(FdtPropertyStrings('riscv,isa', 'rv64imafdcsu'))
        cpu.appendCompatible(["riscv"])

        int_node = FdtNode("interrupt-controller")
        int_state = FdtState(interrupt_cells=1)
        int_node.append(int_state.interruptCellsProperty())
        int_node.append(FdtProperty("interrupt-controller"))
        int_node.appendCompatible("riscv,cpu-intc")

        cpus = self.system.unproxy(self).cpu
        phandle = int_state.phandle(cpus[self._cpu_count])
        self._cpu_count += 1
        int_node.append(FdtPropertyWords("phandle", [phandle]))

        cpu.append(int_node)<|MERGE_RESOLUTION|>--- conflicted
+++ resolved
@@ -143,16 +143,11 @@
         """Returns a list of off-chip peripherals
         """
         devices = [self.uart]
-<<<<<<< HEAD
         if hasattr(self, "disks"):
             for d in self.disks:
                 devices.append(d)
-=======
-        if hasattr(self, "disk"):
-            devices.append(self.disk)
         if hasattr(self, "rng"):
             devices.append(self.rng)
->>>>>>> 39f85b7a
         return devices
 
     def _on_chip_ranges(self):
