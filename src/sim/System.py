# Copyright (c) 2017, 2019 ARM Limited
# All rights reserved.
#
# The license below extends only to copyright in the software and shall
# not be construed as granting a license to any other intellectual
# property including but not limited to intellectual property relating
# to a hardware implementation of the functionality of the software
# licensed hereunder.  You may use the software subject to the license
# terms below provided that you ensure that this notice is replicated
# unmodified and in its entirety in all distributions of the software,
# modified or unmodified, in source code or in binary form.
#
# Copyright (c) 2005-2007 The Regents of The University of Michigan
# Copyright (c) 2011 Regents of the University of California
# All rights reserved.
#
# Redistribution and use in source and binary forms, with or without
# modification, are permitted provided that the following conditions are
# met: redistributions of source code must retain the above copyright
# notice, this list of conditions and the following disclaimer;
# redistributions in binary form must reproduce the above copyright
# notice, this list of conditions and the following disclaimer in the
# documentation and/or other materials provided with the distribution;
# neither the name of the copyright holders nor the names of its
# contributors may be used to endorse or promote products derived from
# this software without specific prior written permission.
#
# THIS SOFTWARE IS PROVIDED BY THE COPYRIGHT HOLDERS AND CONTRIBUTORS
# "AS IS" AND ANY EXPRESS OR IMPLIED WARRANTIES, INCLUDING, BUT NOT
# LIMITED TO, THE IMPLIED WARRANTIES OF MERCHANTABILITY AND FITNESS FOR
# A PARTICULAR PURPOSE ARE DISCLAIMED. IN NO EVENT SHALL THE COPYRIGHT
# OWNER OR CONTRIBUTORS BE LIABLE FOR ANY DIRECT, INDIRECT, INCIDENTAL,
# SPECIAL, EXEMPLARY, OR CONSEQUENTIAL DAMAGES (INCLUDING, BUT NOT
# LIMITED TO, PROCUREMENT OF SUBSTITUTE GOODS OR SERVICES; LOSS OF USE,
# DATA, OR PROFITS; OR BUSINESS INTERRUPTION) HOWEVER CAUSED AND ON ANY
# THEORY OF LIABILITY, WHETHER IN CONTRACT, STRICT LIABILITY, OR TORT
# (INCLUDING NEGLIGENCE OR OTHERWISE) ARISING IN ANY WAY OUT OF THE USE
# OF THIS SOFTWARE, EVEN IF ADVISED OF THE POSSIBILITY OF SUCH DAMAGE.

from m5.SimObject import *
from m5.defines import buildEnv
from m5.params import *
from m5.proxy import *

from m5.objects.DVFSHandler import *
from m5.objects.SimpleMemory import *

class MemoryMode(Enum): vals = ['invalid', 'atomic', 'timing',
                                'atomic_noncaching']

class System(SimObject):
    type = 'System'
    cxx_header = "sim/system.hh"
    system_port = MasterPort("System port")

    cxx_exports = [
        PyBindMethod("getMemoryMode"),
        PyBindMethod("setMemoryMode"),
    ]

    memories = VectorParam.AbstractMemory(Self.all,
                                          "All memories in the system")
    mem_mode = Param.MemoryMode('atomic', "The mode the memory system is in")

    thermal_model = Param.ThermalModel(NULL, "Thermal model")
    thermal_components = VectorParam.SimObject([],
            "A collection of all thermal components in the system.")

    # When reserving memory on the host, we have the option of
    # reserving swap space or not (by passing MAP_NORESERVE to
    # mmap). By enabling this flag, we accommodate cases where a large
    # (but sparse) memory is simulated.
    mmap_using_noreserve = Param.Bool(False, "mmap the backing store " \
                                          "without reserving swap")

    # The memory ranges are to be populated when creating the system
    # such that these can be passed from the I/O subsystem through an
    # I/O bridge or cache
    mem_ranges = VectorParam.AddrRange([], "Ranges that constitute main memory")

    cache_line_size = Param.Unsigned(64, "Cache line size in bytes")

    redirect_paths = VectorParam.RedirectPath([], "Path redirections")

    exit_on_work_items = Param.Bool(False, "Exit from the simulation loop when "
                                    "encountering work item annotations.")
    work_item_id = Param.Int(-1, "specific work item id")
    num_work_ids = Param.Int(16, "Number of distinct work item types")
    work_begin_cpu_id_exit = Param.Int(-1,
        "work started on specific id, now exit simulation")
    work_begin_ckpt_count = Param.Counter(0,
        "create checkpoint when work items begin count value is reached")
    work_begin_exit_count = Param.Counter(0,
        "exit simulation when work items begin count value is reached")
    work_end_ckpt_count = Param.Counter(0,
        "create checkpoint when work items end count value is reached")
    work_end_exit_count = Param.Counter(0,
        "exit simulation when work items end count value is reached")
    work_cpus_ckpt_count = Param.Counter(0,
        "create checkpoint when active cpu count value is reached")

    init_param = Param.UInt64(0, "numerical value to pass into simulator")
    boot_osflags = Param.String("a", "boot flags to pass to the kernel")
    kernel = Param.String("", "file that contains the kernel code")
    kernel_addr_check = Param.Bool(True,
        "whether to address check on kernel (disable for baremetal)")
    kernel_extras = VectorParam.String([], "Additional object files to load")
    kernel_extras_addrs = VectorParam.Addr([],
        "Load addresses for additional object files")
    readfile = Param.String("", "file to read startup script from")
    symbolfile = Param.String("", "file to get the symbols from")
    load_addr_mask = Param.UInt64(0xffffffffffffffff,
            "Address to mask loading binaries with, if 0, system "
            "auto-calculates the mask to be the most restrictive, "
            "otherwise it obeys a custom mask.")
    load_offset = Param.UInt64(0, "Address to offset loading binaries with")

    multi_thread = Param.Bool(False,
            "Supports multi-threaded CPUs? Impacts Thread/Context IDs")

    # Dynamic voltage and frequency handler for the system, disabled by default
    # Provide list of domains that need to be controlled by the handler
    dvfs_handler = DVFSHandler()

<<<<<<< HEAD
    # Setting rgdb_wait to a positive integer waits for a remote debugger to
    # connect to that context ID before continuing.
    rgdb_wait = Param.Int(-1, "The context-id that should on remote gdb")

    pseudo_mem_ops = Param.Bool(True, "Enable memory mapped pseudo instr.?")
=======
    # SE mode doesn't use the ISA System subclasses, and so we need to set an
    # ISA specific value in this class directly.
    m5ops_base = Param.Addr(
        0xffff0000 if buildEnv['TARGET_ISA'] == 'x86' else 0,
        "Base of the 64KiB PA range used for memory-mapped m5ops. Set to 0 "
        "to disable.")
>>>>>>> fcbea600

    if buildEnv['USE_KVM']:
        kvm_vm = Param.KvmVM(NULL, 'KVM VM (i.e., shared memory domain)')<|MERGE_RESOLUTION|>--- conflicted
+++ resolved
@@ -122,20 +122,12 @@
     # Provide list of domains that need to be controlled by the handler
     dvfs_handler = DVFSHandler()
 
-<<<<<<< HEAD
-    # Setting rgdb_wait to a positive integer waits for a remote debugger to
-    # connect to that context ID before continuing.
-    rgdb_wait = Param.Int(-1, "The context-id that should on remote gdb")
-
-    pseudo_mem_ops = Param.Bool(True, "Enable memory mapped pseudo instr.?")
-=======
     # SE mode doesn't use the ISA System subclasses, and so we need to set an
     # ISA specific value in this class directly.
     m5ops_base = Param.Addr(
         0xffff0000 if buildEnv['TARGET_ISA'] == 'x86' else 0,
         "Base of the 64KiB PA range used for memory-mapped m5ops. Set to 0 "
         "to disable.")
->>>>>>> fcbea600
 
     if buildEnv['USE_KVM']:
         kvm_vm = Param.KvmVM(NULL, 'KVM VM (i.e., shared memory domain)')