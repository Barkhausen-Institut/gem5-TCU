/*
 * Copyright (c) 2015 ARM Limited
 * All rights reserved
 *
 * The license below extends only to copyright in the software and shall
 * not be construed as granting a license to any other intellectual
 * property including but not limited to intellectual property relating
 * to a hardware implementation of the functionality of the software
 * licensed hereunder.  You may use the software subject to the license
 * terms below provided that you ensure that this notice is replicated
 * unmodified and in its entirety in all distributions of the software,
 * modified or unmodified, in source code or in binary form.
 *
 * Redistribution and use in source and binary forms, with or without
 * modification, are permitted provided that the following conditions are
 * met: redistributions of source code must retain the above copyright
 * notice, this list of conditions and the following disclaimer;
 * redistributions in binary form must reproduce the above copyright
 * notice, this list of conditions and the following disclaimer in the
 * documentation and/or other materials provided with the distribution;
 * neither the name of the copyright holders nor the names of its
 * contributors may be used to endorse or promote products derived from
 * this software without specific prior written permission.
 *
 * THIS SOFTWARE IS PROVIDED BY THE COPYRIGHT HOLDERS AND CONTRIBUTORS
 * "AS IS" AND ANY EXPRESS OR IMPLIED WARRANTIES, INCLUDING, BUT NOT
 * LIMITED TO, THE IMPLIED WARRANTIES OF MERCHANTABILITY AND FITNESS FOR
 * A PARTICULAR PURPOSE ARE DISCLAIMED. IN NO EVENT SHALL THE COPYRIGHT
 * OWNER OR CONTRIBUTORS BE LIABLE FOR ANY DIRECT, INDIRECT, INCIDENTAL,
 * SPECIAL, EXEMPLARY, OR CONSEQUENTIAL DAMAGES (INCLUDING, BUT NOT
 * LIMITED TO, PROCUREMENT OF SUBSTITUTE GOODS OR SERVICES; LOSS OF USE,
 * DATA, OR PROFITS; OR BUSINESS INTERRUPTION) HOWEVER CAUSED AND ON ANY
 * THEORY OF LIABILITY, WHETHER IN CONTRACT, STRICT LIABILITY, OR TORT
 * (INCLUDING NEGLIGENCE OR OTHERWISE) ARISING IN ANY WAY OUT OF THE USE
 * OF THIS SOFTWARE, EVEN IF ADVISED OF THE POSSIBILITY OF SUCH DAMAGE.
 */

#ifndef __SIM_PROBE_MEM_HH__
#define __SIM_PROBE_MEM_HH__

#include <memory>

#include "mem/packet.hh"
#include "sim/probe/probe.hh"

namespace ProbePoints {

/**
 * A struct to hold on to the essential fields from a packet, so that
 * the packet and underlying request can be safely passed on, and
 * consequently modified or even deleted.
 */
struct PacketInfo {
    MemCmd cmd;
    Addr addr;
    Addr virt;
    uint32_t size;
    Request::FlagsType flags;
    Addr pc;
<<<<<<< HEAD
    MasterID master;
    uint8_t *data;
=======
    RequestorID id;
>>>>>>> ea7d012c

    explicit PacketInfo(const PacketPtr& pkt) :
        cmd(pkt->cmd),
        addr(pkt->getAddr()),
        virt(pkt->req->hasVaddr() ? pkt->req->getVaddr() : -1),
        size(pkt->getSize()),
        flags(pkt->req->getFlags()),
        pc(pkt->req->hasPC() ? pkt->req->getPC() : 0),
<<<<<<< HEAD
        master(pkt->req->masterId()),
        data()
    {
        if (size <= 64)
        {
            data = new uint8_t[size];
            memcpy(data, pkt->getConstPtr<uint8_t>(), size);
        }
    }

    ~PacketInfo()
    {
        delete data;
    }
=======
        id(pkt->req->requestorId())  { }
>>>>>>> ea7d012c
};

/**
 * Packet probe point
 *
 * This probe point provides a unified interface for components that
 * want to instrument Packets in the memory system. Components should
 * when possible adhere to the following naming scheme:
 *
 * <ul>
 *
 *   <li>PktRequest: Requests sent out on the memory side of a normal
 *       components and incoming requests for memories. Packets should
 *       not be duplicated (i.e., a packet should only appear once
 *       irrespective of the receiving end requesting a retry).
 *
 *   <li>PktResponse: Response received from the memory side of a
 *       normal component or a response being sent out from a memory.
 *
 *   <li>PktRequestCPU: Incoming, accepted, memory request on the CPU
 *       side of a two-sided component. This probe point is primarily
 *       intended for components that cache or forward requests (e.g.,
 *       caches and XBars), single-sided components should use
 *       PktRequest instead. The probe point should only be called
 *       when a packet is accepted.
 *
 *   <li>PktResponseCPU: Outgoing response memory request on the CPU
 *       side of a two-sided component. This probe point is primarily
 *       intended for components that cache or forward requests (e.g.,
 *       caches and XBars), single-sided components should use
 *       PktRequest instead.
 *
 * </ul>
 *
 */
typedef ProbePointArg<PacketInfo> Packet;
typedef std::unique_ptr<Packet> PacketUPtr;

}

#endif<|MERGE_RESOLUTION|>--- conflicted
+++ resolved
@@ -57,12 +57,8 @@
     uint32_t size;
     Request::FlagsType flags;
     Addr pc;
-<<<<<<< HEAD
-    MasterID master;
+    RequestorID id;
     uint8_t *data;
-=======
-    RequestorID id;
->>>>>>> ea7d012c
 
     explicit PacketInfo(const PacketPtr& pkt) :
         cmd(pkt->cmd),
@@ -71,8 +67,7 @@
         size(pkt->getSize()),
         flags(pkt->req->getFlags()),
         pc(pkt->req->hasPC() ? pkt->req->getPC() : 0),
-<<<<<<< HEAD
-        master(pkt->req->masterId()),
+        id(pkt->req->requestorId()),
         data()
     {
         if (size <= 64)
@@ -86,9 +81,6 @@
     {
         delete data;
     }
-=======
-        id(pkt->req->requestorId())  { }
->>>>>>> ea7d012c
 };
 
 /**
