/*
 * Copyright (c) 2012-2016 ARM Limited
 * All rights reserved.
 *
 * The license below extends only to copyright in the software and shall
 * not be construed as granting a license to any other intellectual
 * property including but not limited to intellectual property relating
 * to a hardware implementation of the functionality of the software
 * licensed hereunder.  You may use the software subject to the license
 * terms below provided that you ensure that this notice is replicated
 * unmodified and in its entirety in all distributions of the software,
 * modified or unmodified, in source code or in binary form.
 *
 * Copyright (c) 2002-2005 The Regents of The University of Michigan
 * All rights reserved.
 *
 * Redistribution and use in source and binary forms, with or without
 * modification, are permitted provided that the following conditions are
 * met: redistributions of source code must retain the above copyright
 * notice, this list of conditions and the following disclaimer;
 * redistributions in binary form must reproduce the above copyright
 * notice, this list of conditions and the following disclaimer in the
 * documentation and/or other materials provided with the distribution;
 * neither the name of the copyright holders nor the names of its
 * contributors may be used to endorse or promote products derived from
 * this software without specific prior written permission.
 *
 * THIS SOFTWARE IS PROVIDED BY THE COPYRIGHT HOLDERS AND CONTRIBUTORS
 * "AS IS" AND ANY EXPRESS OR IMPLIED WARRANTIES, INCLUDING, BUT NOT
 * LIMITED TO, THE IMPLIED WARRANTIES OF MERCHANTABILITY AND FITNESS FOR
 * A PARTICULAR PURPOSE ARE DISCLAIMED. IN NO EVENT SHALL THE COPYRIGHT
 * OWNER OR CONTRIBUTORS BE LIABLE FOR ANY DIRECT, INDIRECT, INCIDENTAL,
 * SPECIAL, EXEMPLARY, OR CONSEQUENTIAL DAMAGES (INCLUDING, BUT NOT
 * LIMITED TO, PROCUREMENT OF SUBSTITUTE GOODS OR SERVICES; LOSS OF USE,
 * DATA, OR PROFITS; OR BUSINESS INTERRUPTION) HOWEVER CAUSED AND ON ANY
 * THEORY OF LIABILITY, WHETHER IN CONTRACT, STRICT LIABILITY, OR TORT
 * (INCLUDING NEGLIGENCE OR OTHERWISE) ARISING IN ANY WAY OUT OF THE USE
 * OF THIS SOFTWARE, EVEN IF ADVISED OF THE POSSIBILITY OF SUCH DAMAGE.
 *
 * Authors: Erik Hallnor
 *          Dave Greene
 *          Steve Reinhardt
 *          Ron Dreslinski
 *          Andreas Hansson
 */

/**
 * @file
 * Describes a cache based on template policies.
 */

#ifndef __MEM_CACHE_CACHE_HH__
#define __MEM_CACHE_CACHE_HH__

#include "base/misc.hh" // fatal, panic, and warn
#include "enums/Clusivity.hh"
#include "mem/cache/base.hh"
#include "mem/cache/blk.hh"
#include "mem/cache/mshr.hh"
#include "mem/cache/tags/base.hh"
#include "params/Cache.hh"
#include "sim/eventq.hh"

//Forward decleration
class BasePrefetcher;

/**
 * A template-policy based cache. The behavior of the cache can be altered by
 * supplying different template policies. TagStore handles all tag and data
 * storage @sa TagStore, \ref gem5MemorySystem "gem5 Memory System"
 */
class Cache : public BaseCache
{
  public:

    /** A typedef for a list of CacheBlk pointers. */
    typedef std::list<CacheBlk*> BlkList;

  protected:

    /**
     * The CPU-side port extends the base cache slave port with access
     * functions for functional, atomic and timing requests.
     */
    class CpuSidePort : public CacheSlavePort
    {
      private:

        // a pointer to our specific cache implementation
        Cache *cache;

      protected:

        virtual bool recvTimingSnoopResp(PacketPtr pkt);

        virtual bool recvTimingReq(PacketPtr pkt);

        virtual Tick recvAtomic(PacketPtr pkt);

        virtual void recvFunctional(PacketPtr pkt);

        virtual AddrRangeList getAddrRanges() const;

      public:

        CpuSidePort(const std::string &_name, Cache *_cache,
                    const std::string &_label);

    };

    /**
     * Override the default behaviour of sendDeferredPacket to enable
     * the memory-side cache port to also send requests based on the
     * current MSHR status. This queue has a pointer to our specific
     * cache implementation and is used by the MemSidePort.
     */
    class CacheReqPacketQueue : public ReqPacketQueue
    {

      protected:

        Cache &cache;
        SnoopRespPacketQueue &snoopRespQueue;

      public:

        CacheReqPacketQueue(Cache &cache, MasterPort &port,
                            SnoopRespPacketQueue &snoop_resp_queue,
                            const std::string &label) :
            ReqPacketQueue(cache, port, label), cache(cache),
            snoopRespQueue(snoop_resp_queue) { }

        /**
         * Override the normal sendDeferredPacket and do not only
         * consider the transmit list (used for responses), but also
         * requests.
         */
        virtual void sendDeferredPacket();

        /**
         * Check if there is a conflicting snoop response about to be
         * send out, and if so simply stall any requests, and schedule
         * a send event at the same time as the next snoop response is
         * being sent out.
         */
        bool checkConflictingSnoop(Addr addr)
        {
            if (snoopRespQueue.hasAddr(addr)) {
                DPRINTF(CachePort, "Waiting for snoop response to be "
                        "sent\n");
                Tick when = snoopRespQueue.deferredPacketReadyTime();
                schedSendEvent(when);
                return true;
            }
            return false;
        }
    };

    /**
     * The memory-side port extends the base cache master port with
     * access functions for functional, atomic and timing snoops.
     */
    class MemSidePort : public CacheMasterPort
    {
      private:

        /** The cache-specific queue. */
        CacheReqPacketQueue _reqQueue;

        SnoopRespPacketQueue _snoopRespQueue;

        // a pointer to our specific cache implementation
        Cache *cache;

      protected:

        virtual void recvTimingSnoopReq(PacketPtr pkt);

        virtual bool recvTimingResp(PacketPtr pkt);

        virtual Tick recvAtomicSnoop(PacketPtr pkt);

        virtual void recvFunctionalSnoop(PacketPtr pkt);

      public:

        MemSidePort(const std::string &_name, Cache *_cache,
                    const std::string &_label);
    };

    /** Tag and data Storage */
    BaseTags *tags;

    /** Prefetcher */
    BasePrefetcher *prefetcher;

    /** Temporary cache block for occasional transitory use */
    CacheBlk *tempBlock;

    /**
     * This cache should allocate a block on a line-sized write miss.
     */
    const bool doFastWrites;

    /**
     * Turn line-sized writes into WriteInvalidate transactions.
     */
    void promoteWholeLineWrites(PacketPtr pkt);

    /**
     * Notify the prefetcher on every access, not just misses.
     */
    const bool prefetchOnAccess;

     /**
     * Clusivity with respect to the upstream cache, determining if we
     * fill into both this cache and the cache above on a miss. Note
     * that we currently do not support strict clusivity policies.
     */
    const Enums::Clusivity clusivity;

     /**
     * Determine if clean lines should be written back or not. In
     * cases where a downstream cache is mostly inclusive we likely
     * want it to act as a victim cache also for lines that have not
     * been modified. Hence, we cannot simply drop the line (or send a
     * clean evict), but rather need to send the actual data.
     */
    const bool writebackClean;

    /**
     * Upstream caches need this packet until true is returned, so
     * hold it for deletion until a subsequent call
     */
    std::unique_ptr<Packet> pendingDelete;

    /**
     * Writebacks from the tempBlock, resulting on the response path
     * in atomic mode, must happen after the call to recvAtomic has
     * finished (for the right ordering of the packets). We therefore
     * need to hold on to the packets, and have a method and an event
     * to send them.
     */
    PacketPtr tempBlockWriteback;

    /**
     * Send the outstanding tempBlock writeback. To be called after
     * recvAtomic finishes in cases where the block we filled is in
     * fact the tempBlock, and now needs to be written back.
     */
    void writebackTempBlockAtomic() {
        assert(tempBlockWriteback != nullptr);
        PacketList writebacks{tempBlockWriteback};
        doWritebacksAtomic(writebacks);
        tempBlockWriteback = nullptr;
    }

    /**
     * An event to writeback the tempBlock after recvAtomic
     * finishes. To avoid other calls to recvAtomic getting in
     * between, we create this event with a higher priority.
     */
    EventWrapper<Cache, &Cache::writebackTempBlockAtomic> \
        writebackTempBlockAtomicEvent;

    /**
     * Store the outstanding requests that we are expecting snoop
     * responses from so we can determine which snoop responses we
     * generated and which ones were merely forwarded.
     */
    std::unordered_set<RequestPtr> outstandingSnoop;

    /**
     * Does all the processing necessary to perform the provided request.
     * @param pkt The memory request to perform.
     * @param blk The cache block to be updated.
     * @param lat The latency of the access.
     * @param writebacks List for any writebacks that need to be performed.
     * @return Boolean indicating whether the request was satisfied.
     */
    bool access(PacketPtr pkt, CacheBlk *&blk,
                Cycles &lat, PacketList &writebacks);

    /**
     *Handle doing the Compare and Swap function for SPARC.
     */
    void cmpAndSwap(CacheBlk *blk, PacketPtr pkt);

    /**
     * Find a block frame for new block at address addr targeting the
     * given security space, assuming that the block is not currently
     * in the cache.  Append writebacks if any to provided packet
     * list.  Return free block frame.  May return nullptr if there are
     * no replaceable blocks at the moment.
     */
    CacheBlk *allocateBlock(Addr addr, bool is_secure, PacketList &writebacks);

    /**
     * Invalidate a cache block.
     *
     * @param blk Block to invalidate
     */
    void invalidateBlock(CacheBlk *blk);

    /**
     * Maintain the clusivity of this cache by potentially
     * invalidating a block. This method works in conjunction with
     * satisfyRequest, but is separate to allow us to handle all MSHR
     * targets before potentially dropping a block.
     *
     * @param from_cache Whether we have dealt with a packet from a cache
     * @param blk The block that should potentially be dropped
     */
    void maintainClusivity(bool from_cache, CacheBlk *blk);

    /**
     * Populates a cache block and handles all outstanding requests for the
     * satisfied fill request. This version takes two memory requests. One
     * contains the fill data, the other is an optional target to satisfy.
     * @param pkt The memory request with the fill data.
     * @param blk The cache block if it already exists.
     * @param writebacks List for any writebacks that need to be performed.
     * @param allocate Whether to allocate a block or use the temp block
     * @return Pointer to the new cache block.
     */
    CacheBlk *handleFill(PacketPtr pkt, CacheBlk *blk,
                         PacketList &writebacks, bool allocate);

    /**
     * Determine whether we should allocate on a fill or not. If this
     * cache is mostly inclusive with regards to the upstream cache(s)
     * we always allocate (for any non-forwarded and cacheable
     * requests). In the case of a mostly exclusive cache, we allocate
     * on fill if the packet did not come from a cache, thus if we:
     * are dealing with a whole-line write (the latter behaves much
     * like a writeback), the original target packet came from a
     * non-caching source, or if we are performing a prefetch or LLSC.
     *
     * @param cmd Command of the incoming requesting packet
     * @return Whether we should allocate on the fill
     */
    inline bool allocOnFill(MemCmd cmd) const override
    {
        return clusivity == Enums::mostly_incl ||
            cmd == MemCmd::WriteLineReq ||
            cmd == MemCmd::ReadReq ||
            cmd == MemCmd::WriteReq ||
            cmd.isPrefetch() ||
            cmd.isLLSC();
    }

    /**
     * Performs the access specified by the request.
     * @param pkt The request to perform.
     * @return The result of the access.
     */
    bool recvTimingReq(PacketPtr pkt);

    /**
     * Insert writebacks into the write buffer
     */
    void doWritebacks(PacketList& writebacks, Tick forward_time);

    /**
     * Send writebacks down the memory hierarchy in atomic mode
     */
    void doWritebacksAtomic(PacketList& writebacks);

    /**
     * Handling the special case of uncacheable write responses to
     * make recvTimingResp less cluttered.
     */
    void handleUncacheableWriteResp(PacketPtr pkt);

    /**
     * Handles a response (cache line fill/write ack) from the bus.
     * @param pkt The response packet
     */
    void recvTimingResp(PacketPtr pkt);

    /**
     * Snoops bus transactions to maintain coherence.
     * @param pkt The current bus transaction.
     */
    void recvTimingSnoopReq(PacketPtr pkt);

    /**
     * Handle a snoop response.
     * @param pkt Snoop response packet
     */
    void recvTimingSnoopResp(PacketPtr pkt);

    /**
     * Performs the access specified by the request.
     * @param pkt The request to perform.
     * @return The number of ticks required for the access.
     */
    Tick recvAtomic(PacketPtr pkt);

    /**
     * Snoop for the provided request in the cache and return the estimated
     * time taken.
     * @param pkt The memory request to snoop
     * @return The number of ticks required for the snoop.
     */
    Tick recvAtomicSnoop(PacketPtr pkt);

    /**
     * Performs the access specified by the request.
     * @param pkt The request to perform.
     * @param fromCpuSide from the CPU side port or the memory side port
     */
    void functionalAccess(PacketPtr pkt, bool fromCpuSide);

    /**
     * Perform any necessary updates to the block and perform any data
     * exchange between the packet and the block. The flags of the
     * packet are also set accordingly.
     *
     * @param pkt Request packet from upstream that hit a block
     * @param blk Cache block that the packet hit
     * @param deferred_response Whether this hit is to block that
     *                          originally missed
     * @param pending_downgrade Whether the writable flag is to be removed
     *
     * @return True if the block is to be invalidated
     */
    void satisfyRequest(PacketPtr pkt, CacheBlk *blk,
                        bool deferred_response = false,
                        bool pending_downgrade = false);

    void doTimingSupplyResponse(PacketPtr req_pkt, const uint8_t *blk_data,
                                bool already_copied, bool pending_inval);

    /**
     * Perform an upward snoop if needed, and update the block state
     * (possibly invalidating the block). Also create a response if required.
     *
     * @param pkt Snoop packet
     * @param blk Cache block being snooped
     * @param is_timing Timing or atomic for the response
     * @param is_deferred Is this a deferred snoop or not?
     * @param pending_inval Do we have a pending invalidation?
     *
     * @return The snoop delay incurred by the upwards snoop
     */
    uint32_t handleSnoop(PacketPtr pkt, CacheBlk *blk,
                         bool is_timing, bool is_deferred, bool pending_inval);

    /**
     * Create a writeback request for the given block.
     * @param blk The block to writeback.
     * @return The writeback request for the block.
     */
    PacketPtr writebackBlk(CacheBlk *blk);

    /**
     * Create a CleanEvict request for the given block.
     * @param blk The block to evict.
     * @return The CleanEvict request for the block.
     */
    PacketPtr cleanEvictBlk(CacheBlk *blk);

public:
    size_t getBlockCount() const {
        return tags->getNumSets() * tags->getNumWays();
    }

<<<<<<< HEAD
    void memWriteback();
    void memInvalidate();

protected:
    bool isDirty() const;
=======
    void memWriteback() override;
    void memInvalidate() override;
    bool isDirty() const override;
>>>>>>> 74249f80

    /**
     * Cache block visitor that writes back dirty cache blocks using
     * functional writes.
     *
     * \return Always returns true.
     */
    bool writebackVisitor(CacheBlk &blk);
    /**
     * Cache block visitor that invalidates all blocks in the cache.
     *
     * @warn Dirty cache lines will not be written back to memory.
     *
     * \return Always returns true.
     */
    bool invalidateVisitor(CacheBlk &blk);

    /**
     * Create an appropriate downstream bus request packet for the
     * given parameters.
     * @param cpu_pkt  The miss that needs to be satisfied.
     * @param blk The block currently in the cache corresponding to
     * cpu_pkt (nullptr if none).
     * @param needsWritable Indicates that the block must be writable
     * even if the request in cpu_pkt doesn't indicate that.
     * @return A new Packet containing the request, or nullptr if the
     * current request in cpu_pkt should just be forwarded on.
     */
    PacketPtr createMissPacket(PacketPtr cpu_pkt, CacheBlk *blk,
                               bool needsWritable) const;

    /**
     * Return the next queue entry to service, either a pending miss
     * from the MSHR queue, a buffered write from the write buffer, or
     * something from the prefetcher. This function is responsible
     * for prioritizing among those sources on the fly.
     */
    QueueEntry* getNextQueueEntry();

    /**
     * Send up a snoop request and find cached copies. If cached copies are
     * found, set the BLOCK_CACHED flag in pkt.
     */
    bool isCachedAbove(PacketPtr pkt, bool is_timing = true) const;

    /**
     * Return whether there are any outstanding misses.
     */
    bool outstandingMisses() const
    {
        return !mshrQueue.isEmpty();
    }

    CacheBlk *findBlock(Addr addr, bool is_secure) const {
        return tags->findBlock(addr, is_secure);
    }

    bool inCache(Addr addr, bool is_secure) const override {
        return (tags->findBlock(addr, is_secure) != 0);
    }

    bool inMissQueue(Addr addr, bool is_secure) const override {
        return (mshrQueue.findMatch(addr, is_secure) != 0);
    }

    /**
     * Find next request ready time from among possible sources.
     */
    Tick nextQueueReadyTime() const;

  public:
    /** Instantiates a basic cache object. */
    Cache(const CacheParams *p);

    /** Non-default destructor is needed to deallocate memory. */
    virtual ~Cache();

    void regStats() override;

    /**
     * Take an MSHR, turn it into a suitable downstream packet, and
     * send it out. This construct allows a queue entry to choose a suitable
     * approach based on its type.
     *
     * @param mshr The MSHR to turn into a packet and send
     * @return True if the port is waiting for a retry
     */
    bool sendMSHRQueuePacket(MSHR* mshr);

    /**
     * Similar to sendMSHR, but for a write-queue entry
     * instead. Create the packet, and send it, and if successful also
     * mark the entry in service.
     *
     * @param wq_entry The write-queue entry to turn into a packet and send
     * @return True if the port is waiting for a retry
     */
    bool sendWriteQueuePacket(WriteQueueEntry* wq_entry);

    /** serialize the state of the caches
     * We currently don't support checkpointing cache state, so this panics.
     */
    void serialize(CheckpointOut &cp) const override;
    void unserialize(CheckpointIn &cp) override;
};

/**
 * Wrap a method and present it as a cache block visitor.
 *
 * For example the forEachBlk method in the tag arrays expects a
 * callable object/function as their parameter. This class wraps a
 * method in an object and presents  callable object that adheres to
 * the cache block visitor protocol.
 */
class CacheBlkVisitorWrapper : public CacheBlkVisitor
{
  public:
    typedef bool (Cache::*VisitorPtr)(CacheBlk &blk);

    CacheBlkVisitorWrapper(Cache &_cache, VisitorPtr _visitor)
        : cache(_cache), visitor(_visitor) {}

    bool operator()(CacheBlk &blk) override {
        return (cache.*visitor)(blk);
    }

  private:
    Cache &cache;
    VisitorPtr visitor;
};

/**
 * Cache block visitor that determines if there are dirty blocks in a
 * cache.
 *
 * Use with the forEachBlk method in the tag array to determine if the
 * array contains dirty blocks.
 */
class CacheBlkIsDirtyVisitor : public CacheBlkVisitor
{
  public:
    CacheBlkIsDirtyVisitor()
        : _isDirty(false) {}

    bool operator()(CacheBlk &blk) override {
        if (blk.isDirty()) {
            _isDirty = true;
            return false;
        } else {
            return true;
        }
    }

    /**
     * Does the array contain a dirty line?
     *
     * \return true if yes, false otherwise.
     */
    bool isDirty() const { return _isDirty; };

  private:
    bool _isDirty;
};

#endif // __MEM_CACHE_CACHE_HH__<|MERGE_RESOLUTION|>--- conflicted
+++ resolved
@@ -466,17 +466,11 @@
         return tags->getNumSets() * tags->getNumWays();
     }
 
-<<<<<<< HEAD
-    void memWriteback();
-    void memInvalidate();
-
-protected:
-    bool isDirty() const;
-=======
     void memWriteback() override;
     void memInvalidate() override;
+
+protected:
     bool isDirty() const override;
->>>>>>> 74249f80
 
     /**
      * Cache block visitor that writes back dirty cache blocks using
