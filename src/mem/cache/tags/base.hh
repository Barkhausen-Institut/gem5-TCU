/*
 * Copyright (c) 2012-2014,2016-2019 ARM Limited
 * All rights reserved.
 *
 * The license below extends only to copyright in the software and shall
 * not be construed as granting a license to any other intellectual
 * property including but not limited to intellectual property relating
 * to a hardware implementation of the functionality of the software
 * licensed hereunder.  You may use the software subject to the license
 * terms below provided that you ensure that this notice is replicated
 * unmodified and in its entirety in all distributions of the software,
 * modified or unmodified, in source code or in binary form.
 *
 * Copyright (c) 2003-2005 The Regents of The University of Michigan
 * All rights reserved.
 *
 * Redistribution and use in source and binary forms, with or without
 * modification, are permitted provided that the following conditions are
 * met: redistributions of source code must retain the above copyright
 * notice, this list of conditions and the following disclaimer;
 * redistributions in binary form must reproduce the above copyright
 * notice, this list of conditions and the following disclaimer in the
 * documentation and/or other materials provided with the distribution;
 * neither the name of the copyright holders nor the names of its
 * contributors may be used to endorse or promote products derived from
 * this software without specific prior written permission.
 *
 * THIS SOFTWARE IS PROVIDED BY THE COPYRIGHT HOLDERS AND CONTRIBUTORS
 * "AS IS" AND ANY EXPRESS OR IMPLIED WARRANTIES, INCLUDING, BUT NOT
 * LIMITED TO, THE IMPLIED WARRANTIES OF MERCHANTABILITY AND FITNESS FOR
 * A PARTICULAR PURPOSE ARE DISCLAIMED. IN NO EVENT SHALL THE COPYRIGHT
 * OWNER OR CONTRIBUTORS BE LIABLE FOR ANY DIRECT, INDIRECT, INCIDENTAL,
 * SPECIAL, EXEMPLARY, OR CONSEQUENTIAL DAMAGES (INCLUDING, BUT NOT
 * LIMITED TO, PROCUREMENT OF SUBSTITUTE GOODS OR SERVICES; LOSS OF USE,
 * DATA, OR PROFITS; OR BUSINESS INTERRUPTION) HOWEVER CAUSED AND ON ANY
 * THEORY OF LIABILITY, WHETHER IN CONTRACT, STRICT LIABILITY, OR TORT
 * (INCLUDING NEGLIGENCE OR OTHERWISE) ARISING IN ANY WAY OUT OF THE USE
 * OF THIS SOFTWARE, EVEN IF ADVISED OF THE POSSIBILITY OF SUCH DAMAGE.
 *
 * Authors: Erik Hallnor
 *          Ron Dreslinski
 */

/**
 * @file
 * Declaration of a common base class for cache tagstore objects.
 */

#ifndef __MEM_CACHE_TAGS_BASE_HH__
#define __MEM_CACHE_TAGS_BASE_HH__

#include <cassert>
#include <cstdint>
#include <functional>
#include <string>

#include "base/callback.hh"
#include "base/logging.hh"
#include "base/statistics.hh"
#include "base/types.hh"
#include "mem/cache/cache_blk.hh"
#include "mem/packet.hh"
#include "params/BaseTags.hh"
#include "sim/clocked_object.hh"

class System;
class IndexingPolicy;
class ReplaceableEntry;

/**
 * A common base class of Cache tagstore objects.
 */
class BaseTags : public ClockedObject
{
  protected:
    /** The block size of the cache. */
    const unsigned blkSize;
    /** Mask out all bits that aren't part of the block offset. */
    const Addr blkMask;
    /** The size of the cache. */
    const unsigned size;
    /** The tag lookup latency of the cache. */
    const Cycles lookupLatency;

    /** System we are currently operating in. */
    System *system;

    /** Indexing policy */
    BaseIndexingPolicy *indexingPolicy;

    /**
     * The number of tags that need to be touched to meet the warmup
     * percentage.
     */
    const unsigned warmupBound;
    /** Marked true when the cache is warmed up. */
    bool warmedUp;

  public:
    /** the number of blocks in the cache */
    const unsigned numBlocks;

    /** The data blocks, 1 per cache block. */
    std::unique_ptr<uint8_t[]> dataBlks;

<<<<<<< HEAD
  protected:

    // Statistics
=======
>>>>>>> 55c5b66a
    /**
     * TODO: It would be good if these stats were acquired after warmup.
     */
    struct BaseTagStats : public Stats::Group
    {
        BaseTagStats(BaseTags &tags);

        void regStats() override;
        void preDumpStats() override;

        BaseTags &tags;

        /** Per cycle average of the number of tags that hold valid data. */
        Stats::Average tagsInUse;

        /** The total number of references to a block before it is replaced. */
        Stats::Scalar totalRefs;

        /**
         * The number of reference counts sampled. This is different
         * from replacements because we sample all the valid blocks
         * when the simulator exits.
         */
        Stats::Scalar sampledRefs;

        /**
         * Average number of references to a block before is was replaced.
         * @todo This should change to an average stat once we have them.
         */
        Stats::Formula avgRefs;

        /** The cycle that the warmup percentage was hit. 0 on failure. */
        Stats::Scalar warmupCycle;

        /** Average occupancy of each requestor using the cache */
        Stats::AverageVector occupancies;

        /** Average occ % of each requestor using the cache */
        Stats::Formula avgOccs;

        /** Occupancy of each context/cpu using the cache */
        Stats::Vector occupanciesTaskId;

        /** Occupancy of each context/cpu using the cache */
        Stats::Vector2d ageTaskId;

        /** Occ % of each context/cpu using the cache */
        Stats::Formula percentOccsTaskId;

        /** Number of tags consulted over all accesses. */
        Stats::Scalar tagAccesses;
        /** Number of data blocks consulted over all accesses. */
        Stats::Scalar dataAccesses;
    } stats;

  public:
    typedef BaseTagsParams Params;
    BaseTags(const Params *p);

    /**
     * Destructor.
     */
    virtual ~BaseTags() {}

    /**
     * Initialize blocks. Must be overriden by every subclass that uses
     * a block type different from its parent's, as the current Python
     * code generation does not allow templates.
     */
    virtual void tagsInit() = 0;

    /**
     * Average in the reference count for valid blocks when the simulation
     * exits.
     */
    void cleanupRefs();

    /**
     * Computes stats just prior to dump event
     */
    void computeStats();

    /**
     * Print all tags used
     */
    std::string print();

    /**
     * Finds the block in the cache without touching it.
     *
     * @param addr The address to look for.
     * @param is_secure True if the target memory space is secure.
     * @return Pointer to the cache block.
     */
    virtual CacheBlk *findBlock(Addr addr, bool is_secure) const;

    /**
     * Find a block given set and way.
     *
     * @param set The set of the block.
     * @param way The way of the block.
     * @return The block.
     */
    virtual ReplaceableEntry* findBlockBySetAndWay(int set, int way) const;

    /**
     * Align an address to the block size.
     * @param addr the address to align.
     * @return The block address.
     */
    Addr blkAlign(Addr addr) const
    {
        return addr & ~blkMask;
    }

    /**
     * Calculate the block offset of an address.
     * @param addr the address to get the offset of.
     * @return the block offset.
     */
    int extractBlkOffset(Addr addr) const
    {
        return (addr & blkMask);
    }

    /**
     * Limit the allocation for the cache ways.
     * @param ways The maximum number of ways available for replacement.
     */
    virtual void setWayAllocationMax(int ways)
    {
        panic("This tag class does not implement way allocation limit!\n");
    }

    /**
     * Get the way allocation mask limit.
     * @return The maximum number of ways available for replacement.
     */
    virtual int getWayAllocationMax() const
    {
        panic("This tag class does not implement way allocation limit!\n");
        return -1;
    }

    /**
     * This function updates the tags when a block is invalidated
     *
     * @param blk A valid block to invalidate.
     */
    virtual void invalidate(CacheBlk *blk)
    {
        assert(blk);
        assert(blk->isValid());

        stats.occupancies[blk->srcMasterId]--;
        stats.totalRefs += blk->refCount;
        stats.sampledRefs++;

        blk->invalidate();
    }

    /**
     * Find replacement victim based on address. If the address requires
     * blocks to be evicted, their locations are listed for eviction. If a
     * conventional cache is being used, the list only contains the victim.
     * However, if using sector or compressed caches, the victim is one of
     * the blocks to be evicted, but its location is the only one that will
     * be assigned to the newly allocated block associated to this address.
     * @sa insertBlock
     *
     * @param addr Address to find a victim for.
     * @param is_secure True if the target memory space is secure.
     * @param size Size, in bits, of new block to allocate.
     * @param evict_blks Cache blocks to be evicted.
     * @return Cache block to be replaced.
     */
    virtual CacheBlk* findVictim(Addr addr, const bool is_secure,
                                 const std::size_t size,
                                 std::vector<CacheBlk*>& evict_blks) const = 0;

    /**
     * Access block and update replacement data. May not succeed, in which case
     * nullptr is returned. This has all the implications of a cache access and
     * should only be used as such. Returns the tag lookup latency as a side
     * effect.
     *
     * @param addr The address to find.
     * @param is_secure True if the target memory space is secure.
     * @param lat The latency of the tag lookup.
     * @return Pointer to the cache block if found.
     */
    virtual CacheBlk* accessBlock(Addr addr, bool is_secure, Cycles &lat) = 0;

    /**
     * Generate the tag from the given address.
     *
     * @param addr The address to get the tag from.
     * @return The tag of the address.
     */
    virtual Addr extractTag(const Addr addr) const;

    /**
     * Insert the new block into the cache and update stats.
     *
     * @param pkt Packet holding the address to update
     * @param blk The block to update.
     */
    virtual void insertBlock(const PacketPtr pkt, CacheBlk *blk);

    /**
     * Regenerate the block address.
     *
     * @param block The block.
     * @return the block address.
     */
    virtual Addr regenerateBlkAddr(const CacheBlk* blk) const = 0;

    /**
     * Visit each block in the tags and apply a visitor
     *
     * The visitor should be a std::function that takes a cache block
     * reference as its parameter.
     *
     * @param visitor Visitor to call on each block.
     */
    virtual void forEachBlk(std::function<void(CacheBlk &)> visitor) = 0;

    /**
     * Find if any of the blocks satisfies a condition
     *
     * The visitor should be a std::function that takes a cache block
     * reference as its parameter. The visitor will terminate the
     * traversal early if the condition is satisfied.
     *
     * @param visitor Visitor to call on each block.
     */
    virtual bool anyBlk(std::function<bool(CacheBlk &)> visitor) = 0;

  private:
    /**
     * Update the reference stats using data from the input block
     *
     * @param blk The input block
     */
    void cleanupRefsVisitor(CacheBlk &blk);

    /**
     * Update the occupancy and age stats using data from the input block
     *
     * @param blk The input block
     */
    void computeStatsVisitor(CacheBlk &blk);
};

class BaseTagsCallback : public Callback
{
    BaseTags *tags;
  public:
    BaseTagsCallback(BaseTags *t) : tags(t) {}
    virtual void process() { tags->cleanupRefs(); };
};

#endif //__MEM_CACHE_TAGS_BASE_HH__<|MERGE_RESOLUTION|>--- conflicted
+++ resolved
@@ -103,12 +103,8 @@
     /** The data blocks, 1 per cache block. */
     std::unique_ptr<uint8_t[]> dataBlks;
 
-<<<<<<< HEAD
   protected:
 
-    // Statistics
-=======
->>>>>>> 55c5b66a
     /**
      * TODO: It would be good if these stats were acquired after warmup.
      */
