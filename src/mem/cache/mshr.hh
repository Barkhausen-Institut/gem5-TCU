/*
 * Copyright (c) 2012-2013, 2015-2016, 2018 ARM Limited
 * All rights reserved.
 *
 * The license below extends only to copyright in the software and shall
 * not be construed as granting a license to any other intellectual
 * property including but not limited to intellectual property relating
 * to a hardware implementation of the functionality of the software
 * licensed hereunder.  You may use the software subject to the license
 * terms below provided that you ensure that this notice is replicated
 * unmodified and in its entirety in all distributions of the software,
 * modified or unmodified, in source code or in binary form.
 *
 * Copyright (c) 2002-2005 The Regents of The University of Michigan
 * All rights reserved.
 *
 * Redistribution and use in source and binary forms, with or without
 * modification, are permitted provided that the following conditions are
 * met: redistributions of source code must retain the above copyright
 * notice, this list of conditions and the following disclaimer;
 * redistributions in binary form must reproduce the above copyright
 * notice, this list of conditions and the following disclaimer in the
 * documentation and/or other materials provided with the distribution;
 * neither the name of the copyright holders nor the names of its
 * contributors may be used to endorse or promote products derived from
 * this software without specific prior written permission.
 *
 * THIS SOFTWARE IS PROVIDED BY THE COPYRIGHT HOLDERS AND CONTRIBUTORS
 * "AS IS" AND ANY EXPRESS OR IMPLIED WARRANTIES, INCLUDING, BUT NOT
 * LIMITED TO, THE IMPLIED WARRANTIES OF MERCHANTABILITY AND FITNESS FOR
 * A PARTICULAR PURPOSE ARE DISCLAIMED. IN NO EVENT SHALL THE COPYRIGHT
 * OWNER OR CONTRIBUTORS BE LIABLE FOR ANY DIRECT, INDIRECT, INCIDENTAL,
 * SPECIAL, EXEMPLARY, OR CONSEQUENTIAL DAMAGES (INCLUDING, BUT NOT
 * LIMITED TO, PROCUREMENT OF SUBSTITUTE GOODS OR SERVICES; LOSS OF USE,
 * DATA, OR PROFITS; OR BUSINESS INTERRUPTION) HOWEVER CAUSED AND ON ANY
 * THEORY OF LIABILITY, WHETHER IN CONTRACT, STRICT LIABILITY, OR TORT
 * (INCLUDING NEGLIGENCE OR OTHERWISE) ARISING IN ANY WAY OUT OF THE USE
 * OF THIS SOFTWARE, EVEN IF ADVISED OF THE POSSIBILITY OF SUCH DAMAGE.
 *
 * Authors: Erik Hallnor
 *          Nikos Nikoleris
 */

/**
 * @file
 * Miss Status and Handling Register (MSHR) declaration.
 */

#ifndef __MEM_CACHE_MSHR_HH__
#define __MEM_CACHE_MSHR_HH__

#include <cassert>
#include <iosfwd>
#include <list>
#include <string>
#include <vector>

#include "base/printable.hh"
#include "base/types.hh"
#include "mem/cache/queue_entry.hh"
#include "mem/packet.hh"
#include "mem/request.hh"
#include "sim/core.hh"

class BaseCache;

/**
 * Miss Status and handling Register. This class keeps all the information
 * needed to handle a cache miss including a list of target requests.
 * @sa  \ref gem5MemorySystem "gem5 Memory System"
 */
class MSHR : public QueueEntry, public Printable
{

    /**
     * Consider the queues friends to avoid making everything public.
     */
    template<typename Entry>
    friend class Queue;
    friend class MSHRQueue;

  private:

    /** Flag set by downstream caches */
    bool downstreamPending;

    /**
     * Here we use one flag to track both if:
     *
     * 1. We are going to become owner or not, i.e., we will get the
     * block in an ownership state (Owned or Modified) with BlkDirty
     * set. This determines whether or not we are going to become the
     * responder and ordering point for future requests that we snoop.
     *
     * 2. We know that we are going to get a writable block, i.e. we
     * will get the block in writable state (Exclusive or Modified
     * state) with BlkWritable set. That determines whether additional
     * targets with needsWritable set will be able to be satisfied, or
     * if not should be put on the deferred list to possibly wait for
     * another request that does give us writable access.
     *
     * Condition 2 is actually just a shortcut that saves us from
     * possibly building a deferred target list and calling
     * promoteWritable() every time we get a writable block. Condition
     * 1, tracking ownership, is what is important. However, we never
     * receive ownership without marking the block dirty, and
     * consequently use pendingModified to track both ownership and
     * writability rather than having separate pendingDirty and
     * pendingWritable flags.
     */
    bool pendingModified;

    /** Did we snoop an invalidate while waiting for data? */
    bool postInvalidate;

    /** Did we snoop a read while waiting for data? */
    bool postDowngrade;

  public:

    /** Track if we sent this as a whole line write or not */
    bool wasWholeLineWrite;

    /** True if the entry is just a simple forward from an upper level */
    bool isForward;

    class Target : public QueueEntry::Target {
      public:

        enum Source {
            FromCPU,
            FromSnoop,
            FromPrefetcher
        };

<<<<<<< HEAD
        const Tick recvTime;  //!< Time when request was received (for stats)
        const Tick readyTime; //!< Time when request is ready to be serviced
        const Counter order;  //!< Global order (for memory consistency mgmt)
        PacketPtr pkt;        //!< Pending request packet.
=======
>>>>>>> 28059ffc
        const Source source;  //!< Request from cpu, memory, or prefetcher?

        /**
         * We use this flag to track whether we have cleared the
         * downstreamPending flag for the MSHR of the cache above
         * where this packet originates from and guard noninitial
         * attempts to clear it.
         *
         * The flag markedPending needs to be updated when the
         * TargetList is in service which can be:
         * 1) during the Target instantiation if the MSHR is in
         * service and the target is not deferred,
         * 2) when the MSHR becomes in service if the target is not
         * deferred,
         * 3) or when the TargetList is promoted (deferredTargets ->
         * targets).
         */
        bool markedPending;

        const bool allocOnFill;   //!< Should the response servicing this
                                  //!< target list allocate in the cache?

        Target(PacketPtr _pkt, Tick _readyTime, Counter _order,
               Source _source, bool _markedPending, bool alloc_on_fill)
            : QueueEntry::Target(_pkt, _readyTime, _order), source(_source),
              markedPending(_markedPending), allocOnFill(alloc_on_fill)
        {}
    };

    class TargetList : public std::list<Target> {

      public:
        bool needsWritable;
        bool hasUpgrade;
        /** Set when the response should allocate on fill */
        bool allocOnFill;
        /**
         * Determine whether there was at least one non-snooping
         * target coming from another cache.
         */
        bool hasFromCache;

        TargetList();

        /**
         * Use the provided packet and the source to update the
         * flags of this TargetList.
         *
         * @param pkt Packet considered for the flag update
         * @param source Indicates the source of the packet
         * @param alloc_on_fill Whether the pkt would allocate on a fill
         */
        void updateFlags(PacketPtr pkt, Target::Source source,
                         bool alloc_on_fill);

        /**
         * Reset state
         *
         * @param blk_addr Address of the cache block
         * @param blk_size Size of the cache block
         */
        void init(Addr blk_addr, Addr blk_size) {
            blkAddr = blk_addr;
            blkSize = blk_size;
            writesBitmap.resize(blk_size);

            resetFlags();
        }

        void resetFlags() {
            onlyWrites = true;
            std::fill(writesBitmap.begin(), writesBitmap.end(), false);

            needsWritable = false;
            hasUpgrade = false;
            allocOnFill = false;
            hasFromCache = false;
        }

        /**
         * Goes through the list of targets and uses them to populate
         * the flags of this TargetList. When the function returns the
         * flags are consistent with the properties of packets in the
         * list.
         */
        void populateFlags();

        /**
         * Add the specified packet in the TargetList. This function
         * stores information related to the added packet and updates
         * accordingly the flags.
         *
         * @param pkt Packet considered for adding
         */
        void updateWriteFlags(PacketPtr pkt) {
             const Request::FlagsType noMergeFlags =
                 Request::UNCACHEABLE |
                 Request::STRICT_ORDER | Request::MMAPPED_IPR |
                 Request::PRIVILEGED | Request::LLSC |
                 Request::MEM_SWAP | Request::MEM_SWAP_COND |
                 Request::SECURE;

             // if we have already seen writes for the full block stop
             // here, this might be a full line write followed by
             // other compatible requests (e.g., reads)
             if (!isWholeLineWrite()) {
                 bool can_merge_write = pkt->isWrite() &&
                     ((pkt->req->getFlags() & noMergeFlags) == 0);
                 onlyWrites &= can_merge_write;
                 if (onlyWrites) {
                     auto offset = pkt->getOffset(blkSize);
                     auto begin = writesBitmap.begin() + offset;
                     std::fill(begin, begin + pkt->getSize(), true);
                 }
             }
         }

        /**
         * Tests if the flags of this TargetList have their default
         * values.
         *
         * @return True if the TargetList are reset, false otherwise.
         */
        bool isReset() const {
            return !needsWritable && !hasUpgrade && !allocOnFill &&
                !hasFromCache && onlyWrites;
        }

        /**
         * Add the specified packet in the TargetList. This function
         * stores information related to the added packet and updates
         * accordingly the flags.
         *
         * @param pkt Packet considered for adding
         * @param readTime Tick at which the packet is processed by this cache
         * @param order A counter giving a unique id to each target
         * @param source Indicates the source agent of the packet
         * @param markPending Set for deferred targets or pending MSHRs
         * @param alloc_on_fill Whether it should allocate on a fill
         */
        void add(PacketPtr pkt, Tick readyTime, Counter order,
                 Target::Source source, bool markPending, bool alloc_on_fill);

        /**
         * Convert upgrades to the equivalent request if the cache line they
         * refer to would have been invalid (Upgrade -> ReadEx, SC* -> Fail).
         * Used to rejig ordering between targets waiting on an MSHR. */
        void replaceUpgrades();

        void clearDownstreamPending();
        void clearDownstreamPending(iterator begin, iterator end);
        bool trySatisfyFunctional(PacketPtr pkt);
        void print(std::ostream &os, int verbosity,
                   const std::string &prefix) const;

        /**
         * Check if this list contains only compatible writes, and if they
         * span the entire cache line. This is used as part of the
         * miss-packet creation. Note that new requests may arrive after a
         * miss-packet has been created, and for the fill we therefore use
         * the wasWholeLineWrite field.
         */
        bool isWholeLineWrite() const
        {
            return onlyWrites &&
                std::all_of(writesBitmap.begin(),
                            writesBitmap.end(), [](bool i) { return i; });
        }

      private:
        /** Address of the cache block for this list of targets. */
        Addr blkAddr;

        /** Size of the cache block. */
        Addr blkSize;

        /** Are we only dealing with writes. */
        bool onlyWrites;

        // NOTE: std::vector<bool> might not meet satisfy the
        // ForwardIterator requirement and therefore cannot be used
        // for writesBitmap.
        /**
         * Track which bytes are written by requests in this target
         * list.
         */
        std::vector<char> writesBitmap;
    };

    /** A list of MSHRs. */
    typedef std::list<MSHR *> List;
    /** MSHR list iterator. */
    typedef List::iterator Iterator;

    /** The pending* and post* flags are only valid if inService is
     *  true.  Using the accessor functions lets us detect if these
     *  flags are accessed improperly.
     */

    /** True if we need to get a writable copy of the block. */
    bool needsWritable() const { return targets.needsWritable; }

    bool isCleaning() const {
        PacketPtr pkt = targets.front().pkt;
        return pkt->isClean();
    }

    bool isPendingModified() const {
        assert(inService); return pendingModified;
    }

    bool hasPostInvalidate() const {
        assert(inService); return postInvalidate;
    }

    bool hasPostDowngrade() const {
        assert(inService); return postDowngrade;
    }

    bool sendPacket(BaseCache &cache) override;

    bool allocOnFill() const {
        return targets.allocOnFill;
    }

    /**
     * Determine if there are non-deferred requests from other caches
     *
     * @return true if any of the targets is from another cache
     */
    bool hasFromCache() const {
        return targets.hasFromCache;
    }

  private:
    /**
     * Promotes deferred targets that satisfy a predicate
     *
     * Deferred targets are promoted to the target list if they
     * satisfy a given condition. The operation stops at the first
     * deferred target that doesn't satisfy the condition.
     *
     * @param pred A condition on a Target
     */
    void promoteIf(const std::function<bool (Target &)>& pred);

    /**
     * Pointer to this MSHR on the ready list.
     * @sa MissQueue, MSHRQueue::readyList
     */
    Iterator readyIter;

    /**
     * Pointer to this MSHR on the allocated list.
     * @sa MissQueue, MSHRQueue::allocatedList
     */
    Iterator allocIter;

    /** List of all requests that match the address */
    TargetList targets;

    TargetList deferredTargets;

  public:
    /**
     * Check if this MSHR contains only compatible writes, and if they
     * span the entire cache line. This is used as part of the
     * miss-packet creation. Note that new requests may arrive after a
     * miss-packet has been created, and for the fill we therefore use
     * the wasWholeLineWrite field.
     */
    bool isWholeLineWrite() const {
        return targets.isWholeLineWrite();
    }

    /**
     * Allocate a miss to this MSHR.
     * @param blk_addr The address of the block.
     * @param blk_size The number of bytes to request.
     * @param pkt The original miss.
     * @param when_ready When should the MSHR be ready to act upon.
     * @param _order The logical order of this MSHR
     * @param alloc_on_fill Should the cache allocate a block on fill
     */
    void allocate(Addr blk_addr, unsigned blk_size, PacketPtr pkt,
                  Tick when_ready, Counter _order, bool alloc_on_fill);

    void markInService(bool pending_modified_resp);

    void clearDownstreamPending();

    /**
     * Mark this MSHR as free.
     */
    void deallocate();

    /**
     * Add a request to the list of targets.
     * @param target The target.
     */
    void allocateTarget(PacketPtr target, Tick when, Counter order,
                        bool alloc_on_fill);
    bool handleSnoop(PacketPtr target, Counter order);

    /** A simple constructor. */
    MSHR();

    /**
     * Returns the current number of allocated targets.
     * @return The current number of allocated targets.
     */
    int getNumTargets() const
    { return targets.size() + deferredTargets.size(); }

    /**
     * Extracts the subset of the targets that can be serviced given a
     * received response. This function returns the targets list
     * unless the response is a ReadRespWithInvalidate. The
     * ReadRespWithInvalidate is only invalidating response that its
     * invalidation was not expected when the request (a
     * ReadSharedReq) was sent out. For ReadRespWithInvalidate we can
     * safely service only the first FromCPU target and all FromSnoop
     * targets (inform all snoopers that we no longer have the block).
     *
     * @param pkt The response from the downstream memory
     */
    TargetList extractServiceableTargets(PacketPtr pkt);

    /**
     * Returns true if there are targets left.
     * @return true if there are targets
     */
    bool hasTargets() const { return !targets.empty(); }

    /**
     * Returns a reference to the first target.
     * @return A pointer to the first target.
     */
    QueueEntry::Target *getTarget() override
    {
        assert(hasTargets());
        return &targets.front();
    }

    void pushTarget(const Target &tgt)
    {
        targets.push_front(tgt);
    }

    /**
     * Pop first target.
     */
    void popTarget()
    {
        targets.pop_front();
    }

    bool promoteDeferredTargets();

    /**
     * Promotes deferred targets that do not require writable
     *
     * Move targets from the deferred targets list to the target list
     * starting from the first deferred target until the first target
     * that is a cache maintenance operation or needs a writable copy
     * of the block
     */
    void promoteReadable();

    /**
     * Promotes deferred targets that do not require writable
     *
     * Requests in the deferred target list are moved to the target
     * list up until the first target that is a cache maintenance
     * operation or needs a writable copy of the block
     */
    void promoteWritable();

    bool trySatisfyFunctional(PacketPtr pkt);

    /**
     * Adds a delay relative to the current tick to the current MSHR
     * @param delay_ticks the desired delay in ticks
     */
    void delay(Tick delay_ticks)
    {
        assert(readyTime <= curTick());
        readyTime = curTick() + delay_ticks;
    }

    /**
     * Prints the contents of this MSHR for debugging.
     */
    void print(std::ostream &os,
               int verbosity = 0,
               const std::string &prefix = "") const override;
    /**
     * A no-args wrapper of print(std::ostream...)  meant to be
     * invoked from DPRINTFs avoiding string overheads in fast mode
     *
     * @return string with mshr fields + [deferred]targets
     */
    std::string print() const;

    bool matchBlockAddr(const Addr addr, const bool is_secure) const override;
    bool matchBlockAddr(const PacketPtr pkt) const override;
    bool conflictAddr(const QueueEntry* entry) const override;
};

#endif // __MEM_CACHE_MSHR_HH__<|MERGE_RESOLUTION|>--- conflicted
+++ resolved
@@ -133,13 +133,6 @@
             FromPrefetcher
         };
 
-<<<<<<< HEAD
-        const Tick recvTime;  //!< Time when request was received (for stats)
-        const Tick readyTime; //!< Time when request is ready to be serviced
-        const Counter order;  //!< Global order (for memory consistency mgmt)
-        PacketPtr pkt;        //!< Pending request packet.
-=======
->>>>>>> 28059ffc
         const Source source;  //!< Request from cpu, memory, or prefetcher?
 
         /**
