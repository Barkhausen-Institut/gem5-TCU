/*
 * Copyright (c) 2010-2012,2017-2019 ARM Limited
 * All rights reserved
 *
 * The license below extends only to copyright in the software and shall
 * not be construed as granting a license to any other intellectual
 * property including but not limited to intellectual property relating
 * to a hardware implementation of the functionality of the software
 * licensed hereunder.  You may use the software subject to the license
 * terms below provided that you ensure that this notice is replicated
 * unmodified and in its entirety in all distributions of the software,
 * modified or unmodified, in source code or in binary form.
 *
 * Copyright (c) 2001-2005 The Regents of The University of Michigan
 * All rights reserved.
 *
 * Redistribution and use in source and binary forms, with or without
 * modification, are permitted provided that the following conditions are
 * met: redistributions of source code must retain the above copyright
 * notice, this list of conditions and the following disclaimer;
 * redistributions in binary form must reproduce the above copyright
 * notice, this list of conditions and the following disclaimer in the
 * documentation and/or other materials provided with the distribution;
 * neither the name of the copyright holders nor the names of its
 * contributors may be used to endorse or promote products derived from
 * this software without specific prior written permission.
 *
 * THIS SOFTWARE IS PROVIDED BY THE COPYRIGHT HOLDERS AND CONTRIBUTORS
 * "AS IS" AND ANY EXPRESS OR IMPLIED WARRANTIES, INCLUDING, BUT NOT
 * LIMITED TO, THE IMPLIED WARRANTIES OF MERCHANTABILITY AND FITNESS FOR
 * A PARTICULAR PURPOSE ARE DISCLAIMED. IN NO EVENT SHALL THE COPYRIGHT
 * OWNER OR CONTRIBUTORS BE LIABLE FOR ANY DIRECT, INDIRECT, INCIDENTAL,
 * SPECIAL, EXEMPLARY, OR CONSEQUENTIAL DAMAGES (INCLUDING, BUT NOT
 * LIMITED TO, PROCUREMENT OF SUBSTITUTE GOODS OR SERVICES; LOSS OF USE,
 * DATA, OR PROFITS; OR BUSINESS INTERRUPTION) HOWEVER CAUSED AND ON ANY
 * THEORY OF LIABILITY, WHETHER IN CONTRACT, STRICT LIABILITY, OR TORT
 * (INCLUDING NEGLIGENCE OR OTHERWISE) ARISING IN ANY WAY OUT OF THE USE
 * OF THIS SOFTWARE, EVEN IF ADVISED OF THE POSSIBILITY OF SUCH DAMAGE.
 */

#include "mem/abstract_mem.hh"

#include <vector>

#include "base/loader/memory_image.hh"
#include "base/loader/object_file.hh"
#include "cpu/thread_context.hh"
#include "debug/LLSC.hh"
#include "debug/MemoryAccess.hh"
#include "mem/packet_access.hh"
#include "sim/system.hh"

namespace gem5
{

namespace memory
{

AbstractMemory::AbstractMemory(const Params &p) :
    ClockedObject(p), range(p.range), pmemAddr(NULL),
    backdoor(params().range, nullptr,
             (MemBackdoor::Flags)(MemBackdoor::Readable |
                                  MemBackdoor::Writeable)),
    confTableReported(p.conf_table_reported), inAddrMap(p.in_addr_map),
    kvmMap(p.kvm_map), _system(NULL),
    stats(*this)
{
    panic_if(!range.valid() || !range.size(),
             "Memory range %s must be valid with non-zero size.",
             range.to_string());
}

void
AbstractMemory::initState()
{
    ClockedObject::initState();

    const auto &file = params().image_file;
    if (file == "")
        return;

    auto *object = loader::createObjectFile(file, true);
    fatal_if(!object, "%s: Could not load %s.", name(), file);

    loader::debugSymbolTable.insert(*object->symtab().globals());
    loader::MemoryImage image = object->buildImage();

    AddrRange image_range(image.minAddr(), image.maxAddr());
    if (!range.contains(image_range.start())) {
        warn("%s: Moving image from %s to memory address range %s.",
                name(), image_range.to_string(), range.to_string());
        image = image.offset(range.start());
        image_range = AddrRange(image.minAddr(), image.maxAddr());
    }
    panic_if(!image_range.isSubset(range), "%s: memory image %s doesn't fit.",
             name(), file);

    PortProxy proxy([this](PacketPtr pkt) { functionalAccess(pkt); },
                    system()->cacheLineSize());

    panic_if(!image.write(proxy), "%s: Unable to write image.");
}

void
AbstractMemory::setBackingStore(uint8_t* pmem_addr)
{
    // If there was an existing backdoor, let everybody know it's going away.
    if (backdoor.ptr())
        backdoor.invalidate();

    // The back door can't handle interleaved memory.
    backdoor.ptr(range.interleaved() ? nullptr : pmem_addr);

    pmemAddr = pmem_addr;
}

AbstractMemory::MemStats::MemStats(AbstractMemory &_mem)
    : statistics::Group(&_mem), mem(_mem),
    ADD_STAT(bytesRead, statistics::units::Byte::get(),
             "Number of bytes read from this memory"),
    ADD_STAT(bytesInstRead, statistics::units::Byte::get(),
             "Number of instructions bytes read from this memory"),
    ADD_STAT(bytesWritten, statistics::units::Byte::get(),
             "Number of bytes written to this memory"),
    ADD_STAT(numReads, statistics::units::Count::get(),
             "Number of read requests responded to by this memory"),
    ADD_STAT(numWrites, statistics::units::Count::get(),
             "Number of write requests responded to by this memory"),
    ADD_STAT(numOther, statistics::units::Count::get(),
             "Number of other requests responded to by this memory"),
    ADD_STAT(bwRead, statistics::units::Rate<
                statistics::units::Byte, statistics::units::Second>::get(),
             "Total read bandwidth from this memory"),
    ADD_STAT(bwInstRead,
             statistics::units::Rate<
                statistics::units::Byte, statistics::units::Second>::get(),
             "Instruction read bandwidth from this memory"),
    ADD_STAT(bwWrite, statistics::units::Rate<
                statistics::units::Byte, statistics::units::Second>::get(),
             "Write bandwidth from this memory"),
    ADD_STAT(bwTotal, statistics::units::Rate<
                statistics::units::Byte, statistics::units::Second>::get(),
             "Total bandwidth to/from this memory")
{
}

void
AbstractMemory::MemStats::regStats()
{
    using namespace statistics;

    statistics::Group::regStats();

    System *sys = mem.system();
    assert(sys);
    const auto max_requestors = sys->maxRequestors();

    bytesRead
        .init(max_requestors)
        .flags(total | nozero | nonan)
        ;
    for (int i = 0; i < max_requestors; i++) {
        bytesRead.subname(i, sys->getRequestorName(i));
    }

    bytesInstRead
        .init(max_requestors)
        .flags(total | nozero | nonan)
        ;
    for (int i = 0; i < max_requestors; i++) {
        bytesInstRead.subname(i, sys->getRequestorName(i));
    }

    bytesWritten
        .init(max_requestors)
        .flags(total | nozero | nonan)
        ;
    for (int i = 0; i < max_requestors; i++) {
        bytesWritten.subname(i, sys->getRequestorName(i));
    }

    numReads
        .init(max_requestors)
        .flags(total | nozero | nonan)
        ;
    for (int i = 0; i < max_requestors; i++) {
        numReads.subname(i, sys->getRequestorName(i));
    }

    numWrites
        .init(max_requestors)
        .flags(total | nozero | nonan)
        ;
    for (int i = 0; i < max_requestors; i++) {
        numWrites.subname(i, sys->getRequestorName(i));
    }

    numOther
        .init(max_requestors)
        .flags(total | nozero | nonan)
        ;
    for (int i = 0; i < max_requestors; i++) {
        numOther.subname(i, sys->getRequestorName(i));
    }

    bwRead
        .precision(0)
        .prereq(bytesRead)
        .flags(total | nozero | nonan)
        ;
    for (int i = 0; i < max_requestors; i++) {
        bwRead.subname(i, sys->getRequestorName(i));
    }

    bwInstRead
        .precision(0)
        .prereq(bytesInstRead)
        .flags(total | nozero | nonan)
        ;
    for (int i = 0; i < max_requestors; i++) {
        bwInstRead.subname(i, sys->getRequestorName(i));
    }

    bwWrite
        .precision(0)
        .prereq(bytesWritten)
        .flags(total | nozero | nonan)
        ;
    for (int i = 0; i < max_requestors; i++) {
        bwWrite.subname(i, sys->getRequestorName(i));
    }

    bwTotal
        .precision(0)
        .prereq(bwTotal)
        .flags(total | nozero | nonan)
        ;
    for (int i = 0; i < max_requestors; i++) {
        bwTotal.subname(i, sys->getRequestorName(i));
    }

    bwRead = bytesRead / simSeconds;
    bwInstRead = bytesInstRead / simSeconds;
    bwWrite = bytesWritten / simSeconds;
    bwTotal = (bytesRead + bytesWritten) / simSeconds;
}

AddrRange
AbstractMemory::getAddrRange() const
{
    return range;
}

// Add load-locked to tracking list.  Should only be called if the
// operation is a load and the LLSC flag is set.
void
AbstractMemory::trackLoadLocked(PacketPtr pkt)
{
    const RequestPtr &req = pkt->req;
    Addr paddr = LockedAddr::mask(req->getPaddr());

    // first we check if we already have a locked addr for this
    // xc.  Since each xc only gets one, we just update the
    // existing record with the new address.
    std::list<LockedAddr>::iterator i;

    for (i = lockedAddrList.begin(); i != lockedAddrList.end(); ++i) {
        if (i->matchesContext(req)) {
            DPRINTF(LLSC, "Modifying lock record: context %d addr %#x\n",
                    req->contextId(), paddr);
            i->addr = paddr;
            return;
        }
    }

    // no record for this xc: need to allocate a new one
    DPRINTF(LLSC, "Adding lock record: context %d addr %#x\n",
            req->contextId(), paddr);
    lockedAddrList.push_front(LockedAddr(req));
    backdoor.invalidate();
}


// Called on *writes* only... both regular stores and
// store-conditional operations.  Check for conventional stores which
// conflict with locked addresses, and for success/failure of store
// conditionals.
bool
AbstractMemory::checkLockedAddrList(PacketPtr pkt)
{
    const RequestPtr &req = pkt->req;
    Addr paddr = LockedAddr::mask(req->getPaddr());
    bool isLLSC = pkt->isLLSC();

    // Initialize return value.  Non-conditional stores always
    // succeed.  Assume conditional stores will fail until proven
    // otherwise.
    bool allowStore = !isLLSC;

    // Iterate over list.  Note that there could be multiple matching records,
    // as more than one context could have done a load locked to this location.
    // Only remove records when we succeed in finding a record for (xc, addr);
    // then, remove all records with this address.  Failed store-conditionals do
    // not blow unrelated reservations.
    std::list<LockedAddr>::iterator i = lockedAddrList.begin();

    if (isLLSC) {
        while (i != lockedAddrList.end()) {
            if (i->addr == paddr && i->matchesContext(req)) {
                // it's a store conditional, and as far as the memory system can
                // tell, the requesting context's lock is still valid.
                DPRINTF(LLSC, "StCond success: context %d addr %#x\n",
                        req->contextId(), paddr);
                allowStore = true;
                break;
            }
            // If we didn't find a match, keep searching!  Someone else may well
            // have a reservation on this line here but we may find ours in just
            // a little while.
            i++;
        }
        req->setExtraData(allowStore ? 1 : 0);
    }
    // LLSCs that succeeded AND non-LLSC stores both fall into here:
    if (allowStore) {
        // We write address paddr.  However, there may be several entries with a
        // reservation on this address (for other contextIds) and they must all
        // be removed.
        i = lockedAddrList.begin();
        while (i != lockedAddrList.end()) {
            if (i->addr == paddr) {
                DPRINTF(LLSC, "Erasing lock record: context %d addr %#x\n",
                        i->contextId, paddr);
                ContextID owner_cid = i->contextId;
                assert(owner_cid != InvalidContextID);
                ContextID requestor_cid = req->hasContextId() ?
                                           req->contextId() :
                                           InvalidContextID;
                if (owner_cid != requestor_cid) {
                    ThreadContext* ctx = system()->threads[owner_cid];
                    ctx->getIsaPtr()->globalClearExclusive();
                }
                i = lockedAddrList.erase(i);
            } else {
                i++;
            }
        }
    }

    return allowStore;
}

#if TRACING_ON
static inline void
tracePacket(System *sys, const char *label, PacketPtr pkt)
{
    int size = pkt->getSize();
    if (size == 1 || size == 2 || size == 4 || size == 8) {
        ByteOrder byte_order = sys->getGuestByteOrder();
        DPRINTF(MemoryAccess, "%s from %s of size %i on address %#x data "
<<<<<<< HEAD
                "%#x %c\n",
                label, sys->getRequestorName(pkt->req->requestorId()),
                size, pkt->getAddr(), pkt->getUintX(byte_order),
=======
                "%#x %c\n", label, sys->getRequestorName(pkt->req->
                requestorId()), size, pkt->getAddr(),
                pkt->getUintX(byte_order),
>>>>>>> 39f85b7a
                pkt->req->isUncacheable() ? 'U' : 'C');
        return;
    }
    DPRINTF(MemoryAccess, "%s from %s of size %i on address %#x %c\n",
            label, sys->getRequestorName(pkt->req->requestorId()),
            size, pkt->getAddr(), pkt->req->isUncacheable() ? 'U' : 'C');
    DDUMP(MemoryAccess, pkt->getConstPtr<uint8_t>(), pkt->getSize());
}

#   define TRACE_PACKET(A) tracePacket(system(), A, pkt)
#else
#   define TRACE_PACKET(A)
#endif

void
AbstractMemory::access(PacketPtr pkt)
{
    if (pkt->cacheResponding()) {
        DPRINTF(MemoryAccess, "Cache responding to %#llx: not responding\n",
                pkt->getAddr());
        return;
    }

    if (pkt->cmd == MemCmd::CleanEvict || pkt->cmd == MemCmd::WritebackClean) {
        DPRINTF(MemoryAccess, "CleanEvict  on 0x%x: not responding\n",
                pkt->getAddr());
      return;
    }

    assert(pkt->getAddrRange().isSubset(range));

    uint8_t *host_addr = toHostAddr(pkt->getAddr());

    if (pkt->cmd == MemCmd::SwapReq) {
        if (pkt->isAtomicOp()) {
            if (pmemAddr) {
                pkt->setData(host_addr);
                (*(pkt->getAtomicOp()))(host_addr);
            }
        } else {
            std::vector<uint8_t> overwrite_val(pkt->getSize());
            uint64_t condition_val64;
            uint32_t condition_val32;

            panic_if(!pmemAddr, "Swap only works if there is real memory " \
                     "(i.e. null=False)");

            bool overwrite_mem = true;
            // keep a copy of our possible write value, and copy what is at the
            // memory address into the packet
            pkt->writeData(&overwrite_val[0]);
            pkt->setData(host_addr);

            if (pkt->req->isCondSwap()) {
                if (pkt->getSize() == sizeof(uint64_t)) {
                    condition_val64 = pkt->req->getExtraData();
                    overwrite_mem = !std::memcmp(&condition_val64, host_addr,
                                                 sizeof(uint64_t));
                } else if (pkt->getSize() == sizeof(uint32_t)) {
                    condition_val32 = (uint32_t)pkt->req->getExtraData();
                    overwrite_mem = !std::memcmp(&condition_val32, host_addr,
                                                 sizeof(uint32_t));
                } else
                    panic("Invalid size for conditional read/write\n");
            }

            if (overwrite_mem)
                std::memcpy(host_addr, &overwrite_val[0], pkt->getSize());

            assert(!pkt->req->isInstFetch());
            TRACE_PACKET("Read/Write");
            stats.numOther[pkt->req->requestorId()]++;
        }
    } else if (pkt->isRead()) {
        assert(!pkt->isWrite());
        if (pkt->isLLSC()) {
            assert(!pkt->fromCache());
            // if the packet is not coming from a cache then we have
            // to do the LL/SC tracking here
            trackLoadLocked(pkt);
        }
        if (pmemAddr) {
            pkt->setData(host_addr);
        }
        TRACE_PACKET(pkt->req->isInstFetch() ? "IFetch" : "Read");
        stats.numReads[pkt->req->requestorId()]++;
        stats.bytesRead[pkt->req->requestorId()] += pkt->getSize();
        if (pkt->req->isInstFetch())
            stats.bytesInstRead[pkt->req->requestorId()] += pkt->getSize();
    } else if (pkt->isInvalidate() || pkt->isClean()) {
        assert(!pkt->isWrite());
        // in a fastmem system invalidating and/or cleaning packets
        // can be seen due to cache maintenance requests

        // no need to do anything
    } else if (pkt->isWrite()) {
        if (writeOK(pkt)) {
            if (pmemAddr) {
                pkt->writeData(host_addr);
                DPRINTF(MemoryAccess, "%s write due to %s\n",
                        __func__, pkt->print());
            }
            assert(!pkt->req->isInstFetch());
            TRACE_PACKET("Write");
            stats.numWrites[pkt->req->requestorId()]++;
            stats.bytesWritten[pkt->req->requestorId()] += pkt->getSize();
        }
    } else {
        panic("Unexpected packet %s", pkt->print());
    }

    if (pkt->needsResponse()) {
        pkt->makeResponse();
    }
}

void
AbstractMemory::functionalAccess(PacketPtr pkt)
{
    assert(pkt->getAddrRange().isSubset(range));

    uint8_t *host_addr = toHostAddr(pkt->getAddr());

    if (pkt->isRead()) {
        if (pmemAddr) {
            pkt->setData(host_addr);
        }
        TRACE_PACKET("Read");
        pkt->makeResponse();
    } else if (pkt->isWrite()) {
        if (pmemAddr) {
            pkt->writeData(host_addr);
        }
        TRACE_PACKET("Write");
        pkt->makeResponse();
    } else if (pkt->isPrint()) {
        Packet::PrintReqState *prs =
            dynamic_cast<Packet::PrintReqState*>(pkt->senderState);
        assert(prs);
        // Need to call printLabels() explicitly since we're not going
        // through printObj().
        prs->printLabels();
        // Right now we just print the single byte at the specified address.
        ccprintf(prs->os, "%s%#x\n", prs->curPrefix(), *host_addr);
    } else {
        panic("AbstractMemory: unimplemented functional command %s",
              pkt->cmdString());
    }
}

} // namespace memory
} // namespace gem5<|MERGE_RESOLUTION|>--- conflicted
+++ resolved
@@ -358,15 +358,9 @@
     if (size == 1 || size == 2 || size == 4 || size == 8) {
         ByteOrder byte_order = sys->getGuestByteOrder();
         DPRINTF(MemoryAccess, "%s from %s of size %i on address %#x data "
-<<<<<<< HEAD
-                "%#x %c\n",
-                label, sys->getRequestorName(pkt->req->requestorId()),
-                size, pkt->getAddr(), pkt->getUintX(byte_order),
-=======
                 "%#x %c\n", label, sys->getRequestorName(pkt->req->
                 requestorId()), size, pkt->getAddr(),
                 pkt->getUintX(byte_order),
->>>>>>> 39f85b7a
                 pkt->req->isUncacheable() ? 'U' : 'C');
         return;
     }
