/*
 * Copyright (c) 2006 The Regents of The University of Michigan
 * All rights reserved.
 *
 * Redistribution and use in source and binary forms, with or without
 * modification, are permitted provided that the following conditions are
 * met: redistributions of source code must retain the above copyright
 * notice, this list of conditions and the following disclaimer;
 * redistributions in binary form must reproduce the above copyright
 * notice, this list of conditions and the following disclaimer in the
 * documentation and/or other materials provided with the distribution;
 * neither the name of the copyright holders nor the names of its
 * contributors may be used to endorse or promote products derived from
 * this software without specific prior written permission.
 *
 * THIS SOFTWARE IS PROVIDED BY THE COPYRIGHT HOLDERS AND CONTRIBUTORS
 * "AS IS" AND ANY EXPRESS OR IMPLIED WARRANTIES, INCLUDING, BUT NOT
 * LIMITED TO, THE IMPLIED WARRANTIES OF MERCHANTABILITY AND FITNESS FOR
 * A PARTICULAR PURPOSE ARE DISCLAIMED. IN NO EVENT SHALL THE COPYRIGHT
 * OWNER OR CONTRIBUTORS BE LIABLE FOR ANY DIRECT, INDIRECT, INCIDENTAL,
 * SPECIAL, EXEMPLARY, OR CONSEQUENTIAL DAMAGES (INCLUDING, BUT NOT
 * LIMITED TO, PROCUREMENT OF SUBSTITUTE GOODS OR SERVICES; LOSS OF USE,
 * DATA, OR PROFITS; OR BUSINESS INTERRUPTION) HOWEVER CAUSED AND ON ANY
 * THEORY OF LIABILITY, WHETHER IN CONTRACT, STRICT LIABILITY, OR TORT
 * (INCLUDING NEGLIGENCE OR OTHERWISE) ARISING IN ANY WAY OUT OF THE USE
 * OF THIS SOFTWARE, EVEN IF ADVISED OF THE POSSIBILITY OF SUCH DAMAGE.
 *
 * Authors: Ali Saidi
 */

#include "mem/tport.hh"

void
SimpleTimingPort::recvFunctional(PacketPtr pkt)
{
<<<<<<< HEAD
    //First check queued events
    std::list<PacketPtr>::iterator i = transmitList.begin();
    std::list<PacketPtr>::iterator end = transmitList.end();
    bool cont = true;

    while (i != end && cont) {
        PacketPtr target = *i;
=======
    std::list<Packet *>::iterator i;
    std::list<Packet *>::iterator end;

     //First check queued events
    i = transmitList.begin();
    end = transmitList.end();
    while (i != end) {
        Packet * target = *i;
>>>>>>> 28e9641c
        // If the target contains data, and it overlaps the
        // probed request, need to update data
        if (target->intersect(pkt))
            fixPacket(pkt, target);

    }

    //Then just do an atomic access and throw away the returned latency
    if (pkt->result != Packet::Success)
        recvAtomic(pkt);
}

bool
SimpleTimingPort::recvTiming(PacketPtr pkt)
{
    // If the device is only a slave, it should only be sending
    // responses, which should never get nacked.  There used to be
    // code to hanldle nacks here, but I'm pretty sure it didn't work
    // correctly with the drain code, so that would need to be fixed
    // if we ever added it back.
    assert(pkt->result != Packet::Nacked);
    Tick latency = recvAtomic(pkt);
    // turn packet around to go back to requester if response expected
    if (pkt->needsResponse()) {
        pkt->makeTimingResponse();
        sendTimingLater(pkt, latency);
    }
    else {
        if (pkt->cmd != Packet::UpgradeReq)
        {
            delete pkt->req;
            delete pkt;
        }
    }
    return true;
}

void
SimpleTimingPort::recvRetry()
{
    assert(outTiming > 0);
    assert(!transmitList.empty());
    if (sendTiming(transmitList.front())) {
        transmitList.pop_front();
        outTiming--;
        DPRINTF(Bus, "No Longer waiting on retry\n");
        if (!transmitList.empty())
            sendTimingLater(transmitList.front(), 1);
    }

    if (transmitList.empty() && drainEvent) {
        drainEvent->process();
        drainEvent = NULL;
    }
}

void
SimpleTimingPort::SendEvent::process()
{
    assert(port->outTiming > 0);
    if (!port->transmitList.empty() && port->transmitList.front() != packet) {
        //We are not the head of the list
        port->transmitList.push_back(packet);
    } else if (port->sendTiming(packet)) {
        // send successful
        if (port->transmitList.size()) {
            port->transmitList.pop_front();
            port->outTiming--;
           if (!port->transmitList.empty())
                port->sendTimingLater(port->transmitList.front(), 1);
        }
        if (port->transmitList.empty() && port->drainEvent) {
            port->drainEvent->process();
            port->drainEvent = NULL;
        }
    } else {
        // send unsuccessful (due to flow control).  Will get retry
        // callback later; save for then if not already
        DPRINTF(Bus, "Waiting on retry\n");
        if (!(port->transmitList.front() == packet))
            port->transmitList.push_back(packet);
    }
}


unsigned int
SimpleTimingPort::drain(Event *de)
{
    if (outTiming == 0 && transmitList.size() == 0)
        return 0;
    drainEvent = de;
    return 1;
}<|MERGE_RESOLUTION|>--- conflicted
+++ resolved
@@ -33,24 +33,12 @@
 void
 SimpleTimingPort::recvFunctional(PacketPtr pkt)
 {
-<<<<<<< HEAD
-    //First check queued events
     std::list<PacketPtr>::iterator i = transmitList.begin();
     std::list<PacketPtr>::iterator end = transmitList.end();
     bool cont = true;
 
-    while (i != end && cont) {
+    while (i != end) {
         PacketPtr target = *i;
-=======
-    std::list<Packet *>::iterator i;
-    std::list<Packet *>::iterator end;
-
-     //First check queued events
-    i = transmitList.begin();
-    end = transmitList.end();
-    while (i != end) {
-        Packet * target = *i;
->>>>>>> 28e9641c
         // If the target contains data, and it overlaps the
         // probed request, need to update data
         if (target->intersect(pkt))
