#!/usr/bin/python3
#
# Copyright 2020 Google, Inc.
#
# Copyright (c) 2020 ARM Limited
# All rights reserved
#
# The license below extends only to copyright in the software and shall
# not be construed as granting a license to any other intellectual
# property including but not limited to intellectual property relating
# to a hardware implementation of the functionality of the software
# licensed hereunder.  You may use the software subject to the license
# terms below provided that you ensure that this notice is replicated
# unmodified and in its entirety in all distributions of the software,
# modified or unmodified, in source code or in binary form.
#
# Redistribution and use in source and binary forms, with or without
# modification, are permitted provided that the following conditions are
# met: redistributions of source code must retain the above copyright
# notice, this list of conditions and the following disclaimer;
# redistributions in binary form must reproduce the above copyright
# notice, this list of conditions and the following disclaimer in the
# documentation and/or other materials provided with the distribution;
# neither the name of the copyright holders nor the names of its
# contributors may be used to endorse or promote products derived from
# this software without specific prior written permission.
#
# THIS SOFTWARE IS PROVIDED BY THE COPYRIGHT HOLDERS AND CONTRIBUTORS
# "AS IS" AND ANY EXPRESS OR IMPLIED WARRANTIES, INCLUDING, BUT NOT
# LIMITED TO, THE IMPLIED WARRANTIES OF MERCHANTABILITY AND FITNESS FOR
# A PARTICULAR PURPOSE ARE DISCLAIMED. IN NO EVENT SHALL THE COPYRIGHT
# OWNER OR CONTRIBUTORS BE LIABLE FOR ANY DIRECT, INDIRECT, INCIDENTAL,
# SPECIAL, EXEMPLARY, OR CONSEQUENTIAL DAMAGES (INCLUDING, BUT NOT
# LIMITED TO, PROCUREMENT OF SUBSTITUTE GOODS OR SERVICES; LOSS OF USE,
# DATA, OR PROFITS; OR BUSINESS INTERRUPTION) HOWEVER CAUSED AND ON ANY
# THEORY OF LIABILITY, WHETHER IN CONTRACT, STRICT LIABILITY, OR TORT
# (INCLUDING NEGLIGENCE OR OTHERWISE) ARISING IN ANY WAY OUT OF THE USE
# OF THIS SOFTWARE, EVEN IF ADVISED OF THE POSSIBILITY OF SUCH DAMAGE.

#
# gem5img.py
# Script for managing a gem5 disk image.
#

from argparse import ArgumentParser
import os
from os import environ as env
import string
from subprocess import CalledProcessError, Popen, PIPE, STDOUT
from sys import exit, argv
import re

# Some constants.
MaxLBACylinders = 16383
MaxLBAHeads = 16
MaxLBASectors = 63
MaxLBABlocks = MaxLBACylinders * MaxLBAHeads * MaxLBASectors

BlockSize = 512
MB = 1024 * 1024

# Setup PATH to look in the sbins.
env["PATH"] += ":/sbin:/usr/sbin"

# Whether to print debug output.
debug = False

# Figure out cylinders, heads and sectors from a size in blocks.
def chsFromSize(sizeInBlocks):
    if sizeInBlocks >= MaxLBABlocks:
        sizeInMBs = (sizeInBlocks * BlockSize) / MB
        print("%d MB is too big for LBA, truncating file." % sizeInMBs)
        return (MaxLBACylinders, MaxLBAHeads, MaxLBASectors)

    sectors = sizeInBlocks
    if sizeInBlocks > 63:
        sectors = 63

    headSize = sizeInBlocks / sectors
    heads = 16
    if headSize < 16:
        heads = sizeInBlocks

    cylinders = sizeInBlocks / (sectors * heads)

    return (cylinders, heads, sectors)


# Figure out if we should use sudo.
def needSudo():
    if not hasattr(needSudo, "notRoot"):
        needSudo.notRoot = os.geteuid() != 0
        if needSudo.notRoot:
            print("You are not root. Using sudo.")
    return needSudo.notRoot


# Run an external command.
def runCommand(command, inputVal=""):
    print("%>", " ".join(command))
    proc = Popen(command, stdin=PIPE)
    proc.communicate(inputVal.encode())
    return proc.returncode


# Run an external command and capture its output. This is intended to be
# used with non-interactive commands where the output is for internal use.
def getOutput(command, inputVal=""):
    global debug
    if debug:
        print("%>", " ".join(command))
    proc = Popen(command, stderr=STDOUT, stdin=PIPE, stdout=PIPE)
    (out, err) = proc.communicate(inputVal)
    return (out.decode(), proc.returncode)


# Run a command as root, using sudo if necessary.
def runPriv(command, inputVal=""):
    realCommand = command
    if needSudo():
        realCommand = [findProg("sudo")] + command
    return runCommand(realCommand, inputVal)


def privOutput(command, inputVal=""):
    realCommand = command
    if needSudo():
        realCommand = [findProg("sudo")] + command
    return getOutput(realCommand, inputVal)


# Find the path to a program.
def findProg(program, cleanupDev=None):
    (out, returncode) = getOutput(["which", program])
    if returncode != 0:
        if cleanupDev:
            cleanupDev.destroy()
        exit(f"Unable to find program {program}, check your PATH variable.")
    return out.strip()


class LoopbackDevice(object):
    def __init__(self, devFile=None):
        self.devFile = devFile

    def __str__(self):
        return str(self.devFile)

    def setup(self, fileName, offset=False):
        assert not self.devFile
        (out, returncode) = privOutput([findProg("losetup"), "-f"])
        if returncode != 0:
            print(out)
            return returncode
        self.devFile = out.strip()
        command = [findProg("losetup"), self.devFile, fileName]
        if offset:
            off = findPartOffset(self.devFile, fileName, 0)
            command = command[:1] + ["-o", "%d" % off] + command[1:]
        return runPriv(command)

    def destroy(self):
        assert self.devFile
        returncode = runPriv([findProg("losetup"), "-d", self.devFile])
        self.devFile = None
        return returncode


def findPartOffset(devFile, fileName, partition):
    # Attach a loopback device to the file so we can use sfdisk on it.
    dev = LoopbackDevice()
    dev.setup(fileName)
    # Dump the partition information.
    command = [findProg("sfdisk"), "-d", dev.devFile]
    (out, returncode) = privOutput(command)
    if returncode != 0:
        print(out)
        exit(returncode)

    # Parse each line of the sfdisk output looking for the first
    # partition description.
    SFDISK_PARTITION_INFO_RE = re.compile(
        r"^\s*"  # Start of line
        r"(?P<name>\S+)"  # Name
        r"\s*:\s*"  # Separator
        r"start=\s*(?P<start>\d+),\s*"  # Partition start record
        r"size=\s*(?P<size>\d+),\s*"  # Partition size record
        r"type=(?P<type>\d+)"  # Partition type record
        r"\s*$"  # End of line
    )
    lines = out.splitlines()
    for line in lines:
        match = SFDISK_PARTITION_INFO_RE.match(line)
        if match:
            sectors = int(match.group("start"))
            break
    else:
        # No partition description was found
        print("No partition description was found in sfdisk output:")
        print("\n".join(f"  {line.rstrip()}" for line in lines))
        print("Could not determine size of first partition.")
        exit(1)

    # Free the loopback device and return an answer.
    dev.destroy()
    return sectors * BlockSize


def mountPointToDev(mountPoint):
    (mountTable, returncode) = getOutput([findProg("mount")])
    if returncode != 0:
        print(mountTable)
        exit(returncode)
    mountTable = mountTable.splitlines()
    for line in mountTable:
        chunks = line.split()
        try:
            if os.path.samefile(chunks[2], mountPoint):
                return LoopbackDevice(chunks[0])
        except OSError:
            continue
    return None


# Commands for the gem5img.py script
commands = {}
commandOrder = []


class Command(object):
    def addArgument(self, *args, **kargs):
        self.parser.add_argument(*args, **kargs)

    def __init__(self, name, description, posArgs):
        self.name = name
        self.description = description
        self.func = None
        self.posArgs = posArgs
        commands[self.name] = self
        commandOrder.append(self.name)
        usage = "%(prog)s [options]"
        posUsage = ""
        for posArg in posArgs:
            (argName, argDesc) = posArg
            usage += f" {argName}"
            posUsage += "\n  %s: %s" % posArg
        usage += posUsage
        self.parser = ArgumentParser(usage=usage, description=description)
        self.addArgument(
            "-d",
            "--debug",
            dest="debug",
            action="store_true",
            help="Verbose output.",
        )
        self.addArgument("pos", nargs="*")

    def parseArgs(self, argv):
        self.options = self.parser.parse_args(argv[2:])
        self.args = self.options.pos
        if len(self.args) != len(self.posArgs):
            self.parser.error("Incorrect number of arguments")
        global debug
        if self.options.debug:
            debug = True

    def runCom(self):
        if not self.func:
            exit(f"Unimplemented command {self.name}!")
        self.func(self.options, self.args)


# A command which prepares an image with an partition table and an empty file
# system.
initCom = Command(
    "init",
    "Create an image with an empty file system.",
    [("file", "Name of the image file."), ("mb", "Size of the file in MB.")],
)
initCom.addArgument(
    "-t",
    "--type",
    dest="fstype",
    action="store",
    default="ext2",
    help="Type of file system to use. Appended to mkfs.",
)

# A command to mount the first partition in the image.
mountCom = Command(
    "mount",
    "Mount the first partition in the disk image.",
    [
        ("file", "Name of the image file."),
        ("mount point", "Where to mount the image."),
    ],
)


def mountComFunc(options, args):
    (path, mountPoint) = args
    if not os.path.isdir(mountPoint):
        print(f"Mount point {mountPoint} is not a directory.")

    dev = LoopbackDevice()
    if dev.setup(path, offset=True) != 0:
        exit(1)

    if runPriv([findProg("mount"), str(dev), mountPoint]) != 0:
        dev.destroy()
        exit(1)


mountCom.func = mountComFunc

# A command to unmount the first partition in the image.
umountCom = Command(
    "umount",
    "Unmount the disk image mounted at mount_point.",
    [("mount_point", "What mount point to unmount.")],
)


def umountComFunc(options, args):
    (mountPoint,) = args
    if not os.path.isdir(mountPoint):
        print(f"Mount point {mountPoint} is not a directory.")
        exit(1)

    dev = mountPointToDev(mountPoint)
    if not dev:
        print(f"Unable to find mount information for {mountPoint}.")

    # Unmount the loopback device.
    if runPriv([findProg("umount"), mountPoint]) != 0:
        exit(1)

    # Destroy the loopback device.
    dev.destroy()


umountCom.func = umountComFunc


# A command to create an empty file to hold the image.
newCom = Command(
    "new",
    'File creation part of "init".',
    [("file", "Name of the image file."), ("mb", "Size of the file in MB.")],
)


def newImage(file, mb):
    (cylinders, heads, sectors) = chsFromSize((mb * MB) / BlockSize)
    size = cylinders * heads * sectors * BlockSize

    # We lseek to the end of the file and only write one byte there. This
    # leaves a "hole" which many file systems are smart enough not to actually
    # store to disk and which is defined to read as zero.
    fd = os.open(file, os.O_WRONLY | os.O_CREAT)
<<<<<<< HEAD
    os.lseek(fd, int(size - 1), os.SEEK_SET)
    os.write(fd, b'\0')
=======
    os.lseek(fd, size - 1, os.SEEK_SET)
    os.write(fd, b"\0")

>>>>>>> 6835f066

def newComFunc(options, args):
    (file, mb) = args
    mb = int(mb)
    newImage(file, mb)


newCom.func = newComFunc

# A command to partition the image file like a raw disk device.
partitionCom = Command(
    "partition",
    'Partition part of "init".',
    [("file", "Name of the image file.")],
)


def partition(dev, cylinders, heads, sectors):
    # Use sfdisk to partition the device
    # The specified options are intended to work with both new and old
    # versions of sfdisk (see https://askubuntu.com/a/819614)
    comStr = ";"
    return runPriv(
        [findProg("sfdisk"), "--no-reread", "-u", "S", "-L", str(dev)],
        inputVal=comStr,
    )


def partitionComFunc(options, args):
    (path,) = args

    dev = LoopbackDevice()
    if dev.setup(path) != 0:
        exit(1)

    # Figure out the dimensions of the file.
    size = os.path.getsize(path)
    if partition(dev, *chsFromSize(size / BlockSize)) != 0:
        dev.destroy()
        exit(1)

    dev.destroy()


partitionCom.func = partitionComFunc

# A command to format the first partition in the image.
formatCom = Command(
    "format",
    'Formatting part of "init".',
    [("file", "Name of the image file.")],
)
formatCom.addArgument(
    "-t",
    "--type",
    dest="fstype",
    action="store",
    default="ext2",
    help="Type of file system to use. Appended to mkfs.",
)


def formatImage(dev, fsType):
    return runPriv([findProg(f"mkfs.{fsType}", dev), str(dev)])


def formatComFunc(options, args):
    (path,) = args

    dev = LoopbackDevice()
    if dev.setup(path, offset=True) != 0:
        exit(1)

    # Format the device.
    if formatImage(dev, options.fstype) != 0:
        dev.destroy()
        exit(1)

    dev.destroy()


formatCom.func = formatComFunc


def initComFunc(options, args):
    (path, mb) = args
    mb = int(mb)
    newImage(path, mb)
    dev = LoopbackDevice()
    if dev.setup(path) != 0:
        exit(1)
    size = os.path.getsize(path)
    if partition(dev, *chsFromSize((mb * MB) / BlockSize)) != 0:
        dev.destroy()
        exit(1)
    dev.destroy()
    if dev.setup(path, offset=True) != 0:
        exit(1)
    if formatImage(dev, options.fstype) != 0:
        dev.destroy()
        exit(1)
    dev.destroy()


initCom.func = initComFunc


# Figure out what command was requested and execute it.
if len(argv) < 2 or argv[1] not in commands:
    print("Usage: %s [command] <command arguments>")
    print("where [command] is one of ")
    for name in commandOrder:
        command = commands[name]
        print(f"    {command.name}: {command.description}")
    print("Watch for orphaned loopback devices and delete them with")
    print("losetup -d. Mounted images will belong to root, so you may need")
    print("to use sudo to modify their contents.")
    exit(1)

command = commands[argv[1]]
command.parseArgs(argv)
command.runCom()<|MERGE_RESOLUTION|>--- conflicted
+++ resolved
@@ -358,14 +358,9 @@
     # leaves a "hole" which many file systems are smart enough not to actually
     # store to disk and which is defined to read as zero.
     fd = os.open(file, os.O_WRONLY | os.O_CREAT)
-<<<<<<< HEAD
-    os.lseek(fd, int(size - 1), os.SEEK_SET)
-    os.write(fd, b'\0')
-=======
     os.lseek(fd, size - 1, os.SEEK_SET)
     os.write(fd, b"\0")
 
->>>>>>> 6835f066
 
 def newComFunc(options, args):
     (file, mb) = args
