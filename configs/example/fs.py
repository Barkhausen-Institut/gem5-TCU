# Copyright (c) 2010-2013, 2016, 2019-2020 ARM Limited
# Copyright (c) 2020 Barkhausen Institut
# All rights reserved.
#
# The license below extends only to copyright in the software and shall
# not be construed as granting a license to any other intellectual
# property including but not limited to intellectual property relating
# to a hardware implementation of the functionality of the software
# licensed hereunder.  You may use the software subject to the license
# terms below provided that you ensure that this notice is replicated
# unmodified and in its entirety in all distributions of the software,
# modified or unmodified, in source code or in binary form.
#
# Copyright (c) 2012-2014 Mark D. Hill and David A. Wood
# Copyright (c) 2009-2011 Advanced Micro Devices, Inc.
# Copyright (c) 2006-2007 The Regents of The University of Michigan
# All rights reserved.
#
# Redistribution and use in source and binary forms, with or without
# modification, are permitted provided that the following conditions are
# met: redistributions of source code must retain the above copyright
# notice, this list of conditions and the following disclaimer;
# redistributions in binary form must reproduce the above copyright
# notice, this list of conditions and the following disclaimer in the
# documentation and/or other materials provided with the distribution;
# neither the name of the copyright holders nor the names of its
# contributors may be used to endorse or promote products derived from
# this software without specific prior written permission.
#
# THIS SOFTWARE IS PROVIDED BY THE COPYRIGHT HOLDERS AND CONTRIBUTORS
# "AS IS" AND ANY EXPRESS OR IMPLIED WARRANTIES, INCLUDING, BUT NOT
# LIMITED TO, THE IMPLIED WARRANTIES OF MERCHANTABILITY AND FITNESS FOR
# A PARTICULAR PURPOSE ARE DISCLAIMED. IN NO EVENT SHALL THE COPYRIGHT
# OWNER OR CONTRIBUTORS BE LIABLE FOR ANY DIRECT, INDIRECT, INCIDENTAL,
# SPECIAL, EXEMPLARY, OR CONSEQUENTIAL DAMAGES (INCLUDING, BUT NOT
# LIMITED TO, PROCUREMENT OF SUBSTITUTE GOODS OR SERVICES; LOSS OF USE,
# DATA, OR PROFITS; OR BUSINESS INTERRUPTION) HOWEVER CAUSED AND ON ANY
# THEORY OF LIABILITY, WHETHER IN CONTRACT, STRICT LIABILITY, OR TORT
# (INCLUDING NEGLIGENCE OR OTHERWISE) ARISING IN ANY WAY OUT OF THE USE
# OF THIS SOFTWARE, EVEN IF ADVISED OF THE POSSIBILITY OF SUCH DAMAGE.

import argparse
import sys

import m5
from m5.defines import buildEnv
from m5.objects import *
from m5.util import addToPath, fatal, warn
from m5.util.fdthelper import *

addToPath('../')

from ruby import Ruby

from common.FSConfig import *
from common.SysPaths import *
from common.Benchmarks import *
from common import Simulation
from common import CacheConfig
from common import CpuConfig
from common import MemConfig
from common import ObjectList
from common.Caches import *
from common import Options

def cmd_line_template():
    if args.command_line and args.command_line_file:
        print("Error: --command-line and --command-line-file are "
              "mutually exclusive")
        sys.exit(1)
    if args.command_line:
        return args.command_line
    if args.command_line_file:
        return open(args.command_line_file).read().strip()
    return None

def build_test_system(np):
    cmdline = cmd_line_template()
    if buildEnv['TARGET_ISA'] == "mips":
        test_sys = makeLinuxMipsSystem(test_mem_mode, bm[0], cmdline=cmdline)
    elif buildEnv['TARGET_ISA'] == "sparc":
        test_sys = makeSparcSystem(test_mem_mode, bm[0], cmdline=cmdline)
    elif buildEnv['TARGET_ISA'] == "riscv":
        test_sys = makeBareMetalRiscvSystem(test_mem_mode, bm[0],
                                            cmdline=cmdline)
    elif buildEnv['TARGET_ISA'] == "x86":
        test_sys = makeLinuxX86System(test_mem_mode, np, bm[0], args.ruby,
                                      cmdline=cmdline)
    elif buildEnv['TARGET_ISA'] == "arm":
        test_sys = makeArmSystem(
            test_mem_mode,
            args.machine_type,
            np,
            bm[0],
            args.dtb_filename,
            bare_metal=args.bare_metal,
            cmdline=cmdline,
            external_memory=args.external_memory_system,
            ruby=args.ruby,
            vio_9p=args.vio_9p,
            bootloader=args.bootloader,
        )
        if args.enable_context_switch_stats_dump:
            test_sys.enable_context_switch_stats_dump = True
    else:
        fatal("Incapable of building %s full system!", buildEnv['TARGET_ISA'])

    # Set the cache line size for the entire system
    test_sys.cache_line_size = args.cacheline_size

    # Create a top-level voltage domain
    test_sys.voltage_domain = VoltageDomain(voltage = args.sys_voltage)

    # Create a source clock for the system and set the clock period
    test_sys.clk_domain = SrcClockDomain(clock =  args.sys_clock,
            voltage_domain = test_sys.voltage_domain)

    # Create a CPU voltage domain
    test_sys.cpu_voltage_domain = VoltageDomain()

    # Create a source clock for the CPUs and set the clock period
    test_sys.cpu_clk_domain = SrcClockDomain(clock = args.cpu_clock,
                                             voltage_domain =
                                             test_sys.cpu_voltage_domain)

    if buildEnv['TARGET_ISA'] == 'riscv':
        test_sys.workload.bootloader = args.kernel
    elif args.kernel is not None:
        test_sys.workload.object_file = binary(args.kernel)

    if args.script is not None:
        test_sys.readfile = args.script

    test_sys.init_param = args.init_param

    # For now, assign all the CPUs to the same clock domain
    test_sys.cpu = [TestCPUClass(clk_domain=test_sys.cpu_clk_domain, cpu_id=i)
                    for i in range(np)]

    if args.ruby:
        bootmem = getattr(test_sys, '_bootmem', None)
        Ruby.create_system(args, True, test_sys, test_sys.iobus,
                           test_sys._dma_ports, bootmem)

        # Create a seperate clock domain for Ruby
        test_sys.ruby.clk_domain = SrcClockDomain(clock = args.ruby_clock,
                                        voltage_domain = test_sys.voltage_domain)

        # Connect the ruby io port to the PIO bus,
        # assuming that there is just one such port.
        test_sys.iobus.mem_side_ports = test_sys.ruby._io_port.in_ports

        for (i, cpu) in enumerate(test_sys.cpu):
            #
            # Tie the cpu ports to the correct ruby system ports
            #
            cpu.clk_domain = test_sys.cpu_clk_domain
            cpu.createThreads()
            cpu.createInterruptController()

            test_sys.ruby._cpu_ports[i].connectCpuPorts(cpu)

    else:
        if args.caches or args.l2cache:
            # By default the IOCache runs at the system clock
            test_sys.iocache = IOCache(addr_ranges = test_sys.mem_ranges)
            test_sys.iocache.cpu_side = test_sys.iobus.mem_side_ports
            test_sys.iocache.mem_side = test_sys.membus.cpu_side_ports
        elif not args.external_memory_system:
            test_sys.iobridge = Bridge(delay='50ns', ranges = test_sys.mem_ranges)
            test_sys.iobridge.cpu_side_port = test_sys.iobus.mem_side_ports
            test_sys.iobridge.mem_side_port = test_sys.membus.cpu_side_ports

        # Sanity check
        if args.simpoint_profile:
            if not ObjectList.is_noncaching_cpu(TestCPUClass):
                fatal("SimPoint generation should be done with atomic cpu")
            if np > 1:
                fatal("SimPoint generation not supported with more than one CPUs")

        for i in range(np):
            if args.simpoint_profile:
                test_sys.cpu[i].addSimPointProbe(args.simpoint_interval)
            if args.checker:
                test_sys.cpu[i].addCheckerCpu()
            if not ObjectList.is_kvm_cpu(TestCPUClass):
                if args.bp_type:
                    bpClass = ObjectList.bp_list.get(args.bp_type)
                    test_sys.cpu[i].branchPred = bpClass()
                if args.indirect_bp_type:
                    IndirectBPClass = ObjectList.indirect_bp_list.get(
                        args.indirect_bp_type)
                    test_sys.cpu[i].branchPred.indirectBranchPred = \
                        IndirectBPClass()
            test_sys.cpu[i].createThreads()

        # If elastic tracing is enabled when not restoring from checkpoint and
        # when not fast forwarding using the atomic cpu, then check that the
        # TestCPUClass is DerivO3CPU or inherits from DerivO3CPU. If the check
        # passes then attach the elastic trace probe.
        # If restoring from checkpoint or fast forwarding, the code that does this for
        # FutureCPUClass is in the Simulation module. If the check passes then the
        # elastic trace probe is attached to the switch CPUs.
        if args.elastic_trace_en and args.checkpoint_restore == None and \
            not args.fast_forward:
            CpuConfig.config_etrace(TestCPUClass, test_sys.cpu, args)

        CacheConfig.config_cache(args, test_sys)

        MemConfig.config_mem(args, test_sys)

    if ObjectList.is_kvm_cpu(TestCPUClass) or \
        ObjectList.is_kvm_cpu(FutureClass):
        # Assign KVM CPUs to their own event queues / threads. This
        # has to be done after creating caches and other child objects
        # since these mustn't inherit the CPU event queue.
        for i,cpu in enumerate(test_sys.cpu):
            # Child objects usually inherit the parent's event
            # queue. Override that and use the same event queue for
            # all devices.
            for obj in cpu.descendants():
                obj.eventq_index = 0
            cpu.eventq_index = i + 1
        test_sys.kvm_vm = KvmVM()

    return test_sys

def build_drive_system(np):
    # driver system CPU is always simple, so is the memory
    # Note this is an assignment of a class, not an instance.
    DriveCPUClass = AtomicSimpleCPU
    drive_mem_mode = 'atomic'
    DriveMemClass = SimpleMemory

    cmdline = cmd_line_template()
    if buildEnv['TARGET_ISA'] == 'mips':
        drive_sys = makeLinuxMipsSystem(drive_mem_mode, bm[1], cmdline=cmdline)
    elif buildEnv['TARGET_ISA'] == 'sparc':
        drive_sys = makeSparcSystem(drive_mem_mode, bm[1], cmdline=cmdline)
    elif buildEnv['TARGET_ISA'] == 'x86':
        drive_sys = makeLinuxX86System(drive_mem_mode, np, bm[1],
                                       cmdline=cmdline)
    elif buildEnv['TARGET_ISA'] == 'arm':
        drive_sys = makeArmSystem(drive_mem_mode, args.machine_type, np,
                                  bm[1], args.dtb_filename, cmdline=cmdline)

    # Create a top-level voltage domain
    drive_sys.voltage_domain = VoltageDomain(voltage = args.sys_voltage)

    # Create a source clock for the system and set the clock period
    drive_sys.clk_domain = SrcClockDomain(clock =  args.sys_clock,
            voltage_domain = drive_sys.voltage_domain)

    # Create a CPU voltage domain
    drive_sys.cpu_voltage_domain = VoltageDomain()

    # Create a source clock for the CPUs and set the clock period
    drive_sys.cpu_clk_domain = SrcClockDomain(clock = args.cpu_clock,
                                              voltage_domain =
                                              drive_sys.cpu_voltage_domain)

    drive_sys.cpu = DriveCPUClass(clk_domain=drive_sys.cpu_clk_domain,
                                  cpu_id=0)
    drive_sys.cpu.createThreads()
    drive_sys.cpu.createInterruptController()
    drive_sys.cpu.connectBus(drive_sys.membus)
    if args.kernel is not None:
        drive_sys.workload.object_file = binary(args.kernel)

    if ObjectList.is_kvm_cpu(DriveCPUClass):
        drive_sys.kvm_vm = KvmVM()

    drive_sys.iobridge = Bridge(delay='50ns',
                                ranges = drive_sys.mem_ranges)
    drive_sys.iobridge.cpu_side_port = drive_sys.iobus.mem_side_ports
    drive_sys.iobridge.mem_side_port = drive_sys.membus.cpu_side_ports

    # Create the appropriate memory controllers and connect them to the
    # memory bus
    drive_sys.mem_ctrls = [DriveMemClass(range = r)
                           for r in drive_sys.mem_ranges]
    for i in range(len(drive_sys.mem_ctrls)):
        drive_sys.mem_ctrls[i].port = drive_sys.membus.mem_side_ports

    drive_sys.init_param = args.init_param

    return drive_sys

# Add args
parser = argparse.ArgumentParser()
Options.addCommonOptions(parser)
Options.addFSOptions(parser)

# Add the ruby specific and protocol specific args
if '--ruby' in sys.argv:
    Ruby.define_options(parser)

args = parser.parse_args()

# system under test can be any CPU
(TestCPUClass, test_mem_mode, FutureClass) = Simulation.setCPUClass(args)

# Match the memories with the CPUs, based on the options for the test system
TestMemClass = Simulation.setMemClass(args)

if args.benchmark:
    try:
        bm = Benchmarks[args.benchmark]
    except KeyError:
        print("Error benchmark %s has not been defined." % args.benchmark)
        print("Valid benchmarks are: %s" % DefinedBenchmarks)
        sys.exit(1)
else:
    if args.dual:
        bm = [SysConfig(disks=args.disk_image, rootdev=args.root_device,
                        mem=args.mem_size, os_type=args.os_type),
              SysConfig(disks=args.disk_image, rootdev=args.root_device,
                        mem=args.mem_size, os_type=args.os_type)]
    else:
        bm = [SysConfig(disks=args.disk_image, rootdev=args.root_device,
                        mem=args.mem_size, os_type=args.os_type)]

np = args.num_cpus

test_sys = build_test_system(np)

if len(bm) == 2:
    drive_sys = build_drive_system(np)
    root = makeDualRoot(True, test_sys, drive_sys, args.etherdump)
elif len(bm) == 1 and args.dist:
    # This system is part of a dist-gem5 simulation
    root = makeDistRoot(test_sys,
                        args.dist_rank,
                        args.dist_size,
                        args.dist_server_name,
                        args.dist_server_port,
                        args.dist_sync_repeat,
                        args.dist_sync_start,
                        args.ethernet_linkspeed,
                        args.ethernet_linkdelay,
                        args.etherdump);
elif len(bm) == 1:
    root = Root(full_system=True, system=test_sys)
else:
    print("Error I don't know how to create more than 2 systems.")
    sys.exit(1)

<<<<<<< HEAD
if hasattr(test_sys, 'l2'):
    test_sys.l2.prefetcher = StridePrefetcher(degree = 16)

if options.timesync:
=======
if ObjectList.is_kvm_cpu(TestCPUClass) or \
    ObjectList.is_kvm_cpu(FutureClass):
    # Required for running kvm on multiple host cores.
    # Uses gem5's parallel event queue feature
    # Note: The simulator is quite picky about this number!
    root.sim_quantum = int(1e9) # 1 ms

if args.timesync:
>>>>>>> 39f85b7a
    root.time_sync_enable = True

if args.frame_capture:
    VncServer.frame_capture = True

if buildEnv['TARGET_ISA'] == "arm" and not args.bare_metal \
        and not args.dtb_filename:
    if args.machine_type not in ["VExpress_GEM5",
                                    "VExpress_GEM5_V1",
                                    "VExpress_GEM5_V2",
                                    "VExpress_GEM5_Foundation"]:
        warn("Can only correctly generate a dtb for VExpress_GEM5_* " \
             "platforms, unless custom hardware models have been equipped "\
             "with generation functionality.")

    # Generate a Device Tree
    for sysname in ('system', 'testsys', 'drivesys'):
        if hasattr(root, sysname):
            sys = getattr(root, sysname)
            sys.workload.dtb_filename = \
                os.path.join(m5.options.outdir, '%s.dtb' % sysname)
            sys.generateDtb(sys.workload.dtb_filename)

if args.wait_gdb:
    test_sys.workload.wait_for_remote_gdb = True

Simulation.setWorkCountOptions(test_sys, args)
Simulation.run(args, root, test_sys, FutureClass)<|MERGE_RESOLUTION|>--- conflicted
+++ resolved
@@ -345,12 +345,6 @@
     print("Error I don't know how to create more than 2 systems.")
     sys.exit(1)
 
-<<<<<<< HEAD
-if hasattr(test_sys, 'l2'):
-    test_sys.l2.prefetcher = StridePrefetcher(degree = 16)
-
-if options.timesync:
-=======
 if ObjectList.is_kvm_cpu(TestCPUClass) or \
     ObjectList.is_kvm_cpu(FutureClass):
     # Required for running kvm on multiple host cores.
@@ -358,8 +352,10 @@
     # Note: The simulator is quite picky about this number!
     root.sim_quantum = int(1e9) # 1 ms
 
+if hasattr(test_sys, 'l2'):
+    test_sys.l2.prefetcher = StridePrefetcher(degree = 16)
+
 if args.timesync:
->>>>>>> 39f85b7a
     root.time_sync_enable = True
 
 if args.frame_capture:
