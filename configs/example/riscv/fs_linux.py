--- conflicted
+++ resolved
@@ -197,7 +197,6 @@
 
 # VirtIOMMIO
 if args.disk_image:
-<<<<<<< HEAD
     disks = []
     for (i, disk) in enumerate(mdesc.disks()):
         image = CowDiskImage(child=RawDiskImage(read_only=True), read_only=False)
@@ -209,16 +208,6 @@
             pio_addr=0x10008000 + i * 4096
         ))
     system.platform.disks = disks
-=======
-    image = CowDiskImage(child=RawDiskImage(read_only=True), read_only=False)
-    image.child.image_file = mdesc.disks()[0]
-    system.platform.disk = RiscvMmioVirtIO(
-        vio=VirtIOBlock(image=image),
-        interrupt_id=0x8,
-        pio_size=4096,
-        pio_addr=0x10008000,
-    )
->>>>>>> 6835f066
 
 # VirtIORng
 if args.virtio_rng:
