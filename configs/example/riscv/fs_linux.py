# All rights reserved.
#
# The license below extends only to copyright in the software and shall
# not be construed as granting a license to any other intellectual
# property including but not limited to intellectual property relating
# to a hardware implementation of the functionality of the software
# licensed hereunder.  You may use the software subject to the license
# terms below provided that you ensure that this notice is replicated
# unmodified and in its entirety in all distributions of the software,
# modified or unmodified, in source code or in binary form.
#
# Copyright (c) 2021 Huawei International
# Copyright (c) 2012-2014 Mark D. Hill and David A. Wood
# Copyright (c) 2009-2011 Advanced Micro Devices, Inc.
# Copyright (c) 2006-2007 The Regents of The University of Michigan
# All rights reserved.
#
# Redistribution and use in source and binary forms, with or without
# modification, are permitted provided that the following conditions are
# met: redistributions of source code must retain the above copyright
# notice, this list of conditions and the following disclaimer;
# redistributions in binary form must reproduce the above copyright
# notice, this list of conditions and the following disclaimer in the
# documentation and/or other materials provided with the distribution;
# neither the name of the copyright holders nor the names of its
# contributors may be used to endorse or promote products derived from
# this software without specific prior written permission.
#
# THIS SOFTWARE IS PROVIDED BY THE COPYRIGHT HOLDERS AND CONTRIBUTORS
# "AS IS" AND ANY EXPRESS OR IMPLIED WARRANTIES, INCLUDING, BUT NOT
# LIMITED TO, THE IMPLIED WARRANTIES OF MERCHANTABILITY AND FITNESS FOR
# A PARTICULAR PURPOSE ARE DISCLAIMED. IN NO EVENT SHALL THE COPYRIGHT
# OWNER OR CONTRIBUTORS BE LIABLE FOR ANY DIRECT, INDIRECT, INCIDENTAL,
# SPECIAL, EXEMPLARY, OR CONSEQUENTIAL DAMAGES (INCLUDING, BUT NOT
# LIMITED TO, PROCUREMENT OF SUBSTITUTE GOODS OR SERVICES; LOSS OF USE,
# DATA, OR PROFITS; OR BUSINESS INTERRUPTION) HOWEVER CAUSED AND ON ANY
# THEORY OF LIABILITY, WHETHER IN CONTRACT, STRICT LIABILITY, OR TORT
# (INCLUDING NEGLIGENCE OR OTHERWISE) ARISING IN ANY WAY OUT OF THE USE
# OF THIS SOFTWARE, EVEN IF ADVISED OF THE POSSIBILITY OF SUCH DAMAGE.

import argparse
import sys
from os import path

import m5
from m5.defines import buildEnv
from m5.objects import *
from m5.util import addToPath, fatal, warn
from m5.util.fdthelper import *

addToPath('../../')

from ruby import Ruby

from common.FSConfig import *
from common.SysPaths import *
from common.Benchmarks import *
from common import Simulation
from common import CacheConfig
from common import CpuConfig
from common import MemConfig
from common import ObjectList
from common.Caches import *
from common import Options

# ------------------------- Usage Instructions ------------------------- #
# Common system confirguration options (cpu types, num cpus, checkpointing
# etc.) should be supported
#
# Ruby not supported in this config file. Not tested on RISC-V FS Linux (as
# of 25 March 2021).
#
# Options (Full System):
# --kernel (required):          Bootloader + kernel binary (e.g. bbl with
#                               linux kernel payload)
# --disk-image (optional):      Path to disk image file. Not needed if using
#                               ramfs (might run into issues though).
<<<<<<< HEAD
=======
# --virtio-rng (optional):      Enable VirtIO entropy source device
>>>>>>> 39f85b7a
# --command-line (optional):    Specify to override default.
# --dtb-filename (optional):    Path to DTB file. Auto-generated if empty.
# --bare-metal (boolean):       Use baremetal Riscv (default False). Use this
#                               if bbl is built with "--with-dts" option.
#                               (do not forget to include bootargs in dts file)
#
# Not Used:
# --command-line-file, --script, --frame-capture, --os-type, --timesync,
# --dual, -b, --etherdump, --root-device, --ruby


# ----------------------- DTB Generation Function ---------------------- #

def generateMemNode(state, mem_range):
    node = FdtNode("memory@%x" % int(mem_range.start))
    node.append(FdtPropertyStrings("device_type", ["memory"]))
    node.append(FdtPropertyWords("reg",
        state.addrCells(mem_range.start) +
        state.sizeCells(mem_range.size()) ))
    return node

def generateDtb(system):
    state = FdtState(addr_cells=2, size_cells=2, cpu_cells=1)
    root = FdtNode('/')
    root.append(state.addrCellsProperty())
    root.append(state.sizeCellsProperty())
    root.appendCompatible(["riscv-virtio"])

    for mem_range in system.mem_ranges:
        root.append(generateMemNode(state, mem_range))

    sections = [*system.cpu, system.platform]

    for section in sections:
        for node in section.generateDeviceTree(state):
            if node.get_name() == root.get_name():
                root.merge(node)
            else:
                root.append(node)

    # add "compatible" entry to UART for gem5-specific UART in bbl
    soc_idx = root.index('soc')
    uart_idx = root[soc_idx].index('uart@10000000')
    root[soc_idx][uart_idx].remove('compatible')
    root[soc_idx][uart_idx].append(FdtPropertyStrings('compatible', ['ns8250', 'gem5,uart0']))

    fdt = Fdt()
    fdt.add_rootnode(root)
    fdt.writeDtsFile(path.join(m5.options.outdir, 'device.dts'))
    fdt.writeDtbFile(path.join(m5.options.outdir, 'device.dtb'))

# ----------------------------- Add Options ---------------------------- #
parser = argparse.ArgumentParser()
Options.addCommonOptions(parser)
Options.addFSOptions(parser)
<<<<<<< HEAD
parser.add_option("--bare-metal", action="store_true",
    help="Provide the raw system without the linux specific bits")
parser.add_option("--dtb-filename", action="store", type=str,
    help="Specifies device tree blob file to use with device-tree-"\
        "enabled kernels")
=======
parser.add_argument("--bare-metal", action="store_true",
    help="Provide the raw system without the linux specific bits")
parser.add_argument("--dtb-filename", action="store", type=str,
    help="Specifies device tree blob file to use with device-tree-"\
        "enabled kernels")
parser.add_argument("--virtio-rng", action="store_true",
    help="Enable VirtIORng device")
>>>>>>> 39f85b7a

# ---------------------------- Parse Options --------------------------- #
args = parser.parse_args()

# CPU and Memory
(CPUClass, mem_mode, FutureClass) = Simulation.setCPUClass(args)
MemClass = Simulation.setMemClass(args)

np = args.num_cpus

# ---------------------------- Setup System ---------------------------- #
# Default Setup
system = System()
mdesc = SysConfig(disks=args.disk_image, rootdev=args.root_device,
                        mem=args.mem_size, os_type=args.os_type)
system.mem_mode = mem_mode
system.mem_ranges = [AddrRange(start=0x80000000, size=mdesc.mem())]

<<<<<<< HEAD
if options.bare_metal:
    system.workload = RiscvBareMetal()
    system.workload.bootloader = options.kernel
else:
    system.workload = RiscvLinux()
    system.workload.object_file = options.kernel
=======
if args.bare_metal:
    system.workload = RiscvBareMetal()
    system.workload.bootloader = args.kernel
else:
    system.workload = RiscvLinux()
    system.workload.object_file = args.kernel
>>>>>>> 39f85b7a

system.iobus = IOXBar()
system.membus = MemBus()

system.system_port = system.membus.cpu_side_ports

# HiFive Platform
system.platform = HiFive()

# RTCCLK (Set to 100MHz for faster simulation)
system.platform.rtc = RiscvRTC(frequency=Frequency("100MHz"))
system.platform.clint.int_pin = system.platform.rtc.int_pin

# VirtIOMMIO
<<<<<<< HEAD
if options.disk_image:
    disks = []
    for (i, disk) in enumerate(mdesc.disks()):
        image = CowDiskImage(child=RawDiskImage(read_only=True), read_only=False)
        image.child.image_file = disk
        disks.append(MmioVirtIO(
            vio=VirtIOBlock(image=image),
            interrupt_id=0x8 + i,
            pio_size=4096,
            pio_addr=0x10008000 + i * 4096
        ))
    system.platform.disks = disks
=======
if args.disk_image:
    image = CowDiskImage(child=RawDiskImage(read_only=True), read_only=False)
    image.child.image_file = mdesc.disks()[0]
    system.platform.disk = RiscvMmioVirtIO(
        vio=VirtIOBlock(image=image),
        interrupt_id=0x8,
        pio_size=4096,
        pio_addr=0x10008000
    )

# VirtIORng
if args.virtio_rng:
    system.platform.rng = RiscvMmioVirtIO(
        vio=VirtIORng(),
        interrupt_id=0x8,
        pio_size=4096,
        pio_addr=0x10007000
    )
>>>>>>> 39f85b7a

system.bridge = Bridge(delay='50ns')
system.bridge.mem_side_port = system.iobus.cpu_side_ports
system.bridge.cpu_side_port = system.membus.mem_side_ports
system.bridge.ranges = system.platform._off_chip_ranges()

system.platform.attachOnChipIO(system.membus)
system.platform.attachOffChipIO(system.iobus)
system.platform.attachPlic()
<<<<<<< HEAD
system.platform.intrctrl = IntrControl()
=======
system.platform.setNumCores(np)
>>>>>>> 39f85b7a

# ---------------------------- Default Setup --------------------------- #

# Set the cache line size for the entire system
system.cache_line_size = args.cacheline_size

# Create a top-level voltage domain
system.voltage_domain = VoltageDomain(voltage = args.sys_voltage)

# Create a source clock for the system and set the clock period
system.clk_domain = SrcClockDomain(clock =  args.sys_clock,
        voltage_domain = system.voltage_domain)

# Create a CPU voltage domain
system.cpu_voltage_domain = VoltageDomain()

# Create a source clock for the CPUs and set the clock period
system.cpu_clk_domain = SrcClockDomain(clock = args.cpu_clock,
                                            voltage_domain =
                                            system.cpu_voltage_domain)

system.workload.object_file = args.kernel

# NOTE: Not yet tested
if args.script is not None:
    system.readfile = args.script

system.init_param = args.init_param

system.cpu = [CPUClass(clk_domain=system.cpu_clk_domain, cpu_id=i)
                for i in range(np)]

if args.caches or args.l2cache:
    # By default the IOCache runs at the system clock
    system.iocache = IOCache(addr_ranges = system.mem_ranges)
    system.iocache.cpu_side = system.iobus.mem_side_ports
    system.iocache.mem_side = system.membus.cpu_side_ports
elif not args.external_memory_system:
    system.iobridge = Bridge(delay='50ns', ranges = system.mem_ranges)
    system.iobridge.cpu_side_port = system.iobus.mem_side_ports
    system.iobridge.mem_side_port = system.membus.cpu_side_ports

# Sanity check
if args.simpoint_profile:
    if not ObjectList.is_noncaching_cpu(CPUClass):
        fatal("SimPoint generation should be done with atomic cpu")
    if np > 1:
        fatal("SimPoint generation not supported with more than one CPUs")

for i in range(np):
    if args.simpoint_profile:
        system.cpu[i].addSimPointProbe(args.simpoint_interval)
    if args.checker:
        system.cpu[i].addCheckerCpu()
    if not ObjectList.is_kvm_cpu(CPUClass):
        if args.bp_type:
            bpClass = ObjectList.bp_list.get(args.bp_type)
            system.cpu[i].branchPred = bpClass()
        if args.indirect_bp_type:
            IndirectBPClass = ObjectList.indirect_bp_list.get(
                args.indirect_bp_type)
            system.cpu[i].branchPred.indirectBranchPred = \
                IndirectBPClass()
    system.cpu[i].createThreads()

# ----------------------------- PMA Checker ---------------------------- #

uncacheable_range = [
    *system.platform._on_chip_ranges(),
    *system.platform._off_chip_ranges()
]

# PMA checker can be defined at system-level (system.pma_checker)
# or MMU-level (system.cpu[0].mmu.pma_checker). It will be resolved
# by RiscvTLB's Parent.any proxy
for cpu in system.cpu:
    cpu.mmu.pma_checker = PMAChecker(uncacheable=uncacheable_range)

# --------------------------- DTB Generation --------------------------- #

<<<<<<< HEAD
if not options.bare_metal:
    if options.dtb_filename:
        system.workload.dtb_filename = options.dtb_filename
=======
if not args.bare_metal:
    if args.dtb_filename:
        system.workload.dtb_filename = args.dtb_filename
>>>>>>> 39f85b7a
    else:
        generateDtb(system)
        system.workload.dtb_filename = path.join(
            m5.options.outdir, 'device.dtb')

    # Default DTB address if bbl is bulit with --with-dts option
    system.workload.dtb_addr = 0x87e00000

# Linux boot command flags
<<<<<<< HEAD
    if options.command_line:
        system.workload.command_line = options.command_line
=======
    if args.command_line:
        system.workload.command_line = args.command_line
>>>>>>> 39f85b7a
    else:
        kernel_cmd = [
            "console=ttyS0",
            "root=/dev/vda",
            "ro"
        ]
        system.workload.command_line = " ".join(kernel_cmd)

# ---------------------------- Default Setup --------------------------- #

if args.elastic_trace_en and args.checkpoint_restore == None and \
    not args.fast_forward:
    CpuConfig.config_etrace(CPUClass, system.cpu, args)

CacheConfig.config_cache(args, system)

MemConfig.config_mem(args, system)

# configure caches like M³ does
system.cpu[0].icache.tag_latency = 4
system.cpu[0].icache.data_latency = 4
system.cpu[0].icache.response_latency = 4
system.cpu[0].dcache.tag_latency = 4
system.cpu[0].dcache.data_latency = 4
system.cpu[0].dcache.response_latency = 4
system.l2.tag_latency = 12
system.l2.data_latency = 12
system.l2.response_latency = 12
system.l2.prefetcher = StridePrefetcher(degree = 16)

root = Root(full_system=True, system=system)

Simulation.setWorkCountOptions(system, args)
Simulation.run(args, root, system, FutureClass)<|MERGE_RESOLUTION|>--- conflicted
+++ resolved
@@ -75,10 +75,7 @@
 #                               linux kernel payload)
 # --disk-image (optional):      Path to disk image file. Not needed if using
 #                               ramfs (might run into issues though).
-<<<<<<< HEAD
-=======
 # --virtio-rng (optional):      Enable VirtIO entropy source device
->>>>>>> 39f85b7a
 # --command-line (optional):    Specify to override default.
 # --dtb-filename (optional):    Path to DTB file. Auto-generated if empty.
 # --bare-metal (boolean):       Use baremetal Riscv (default False). Use this
@@ -134,13 +131,6 @@
 parser = argparse.ArgumentParser()
 Options.addCommonOptions(parser)
 Options.addFSOptions(parser)
-<<<<<<< HEAD
-parser.add_option("--bare-metal", action="store_true",
-    help="Provide the raw system without the linux specific bits")
-parser.add_option("--dtb-filename", action="store", type=str,
-    help="Specifies device tree blob file to use with device-tree-"\
-        "enabled kernels")
-=======
 parser.add_argument("--bare-metal", action="store_true",
     help="Provide the raw system without the linux specific bits")
 parser.add_argument("--dtb-filename", action="store", type=str,
@@ -148,7 +138,6 @@
         "enabled kernels")
 parser.add_argument("--virtio-rng", action="store_true",
     help="Enable VirtIORng device")
->>>>>>> 39f85b7a
 
 # ---------------------------- Parse Options --------------------------- #
 args = parser.parse_args()
@@ -167,21 +156,12 @@
 system.mem_mode = mem_mode
 system.mem_ranges = [AddrRange(start=0x80000000, size=mdesc.mem())]
 
-<<<<<<< HEAD
-if options.bare_metal:
-    system.workload = RiscvBareMetal()
-    system.workload.bootloader = options.kernel
-else:
-    system.workload = RiscvLinux()
-    system.workload.object_file = options.kernel
-=======
 if args.bare_metal:
     system.workload = RiscvBareMetal()
     system.workload.bootloader = args.kernel
 else:
     system.workload = RiscvLinux()
     system.workload.object_file = args.kernel
->>>>>>> 39f85b7a
 
 system.iobus = IOXBar()
 system.membus = MemBus()
@@ -196,8 +176,7 @@
 system.platform.clint.int_pin = system.platform.rtc.int_pin
 
 # VirtIOMMIO
-<<<<<<< HEAD
-if options.disk_image:
+if args.disk_image:
     disks = []
     for (i, disk) in enumerate(mdesc.disks()):
         image = CowDiskImage(child=RawDiskImage(read_only=True), read_only=False)
@@ -209,16 +188,6 @@
             pio_addr=0x10008000 + i * 4096
         ))
     system.platform.disks = disks
-=======
-if args.disk_image:
-    image = CowDiskImage(child=RawDiskImage(read_only=True), read_only=False)
-    image.child.image_file = mdesc.disks()[0]
-    system.platform.disk = RiscvMmioVirtIO(
-        vio=VirtIOBlock(image=image),
-        interrupt_id=0x8,
-        pio_size=4096,
-        pio_addr=0x10008000
-    )
 
 # VirtIORng
 if args.virtio_rng:
@@ -228,7 +197,6 @@
         pio_size=4096,
         pio_addr=0x10007000
     )
->>>>>>> 39f85b7a
 
 system.bridge = Bridge(delay='50ns')
 system.bridge.mem_side_port = system.iobus.cpu_side_ports
@@ -238,11 +206,8 @@
 system.platform.attachOnChipIO(system.membus)
 system.platform.attachOffChipIO(system.iobus)
 system.platform.attachPlic()
-<<<<<<< HEAD
+system.platform.setNumCores(np)
 system.platform.intrctrl = IntrControl()
-=======
-system.platform.setNumCores(np)
->>>>>>> 39f85b7a
 
 # ---------------------------- Default Setup --------------------------- #
 
@@ -323,15 +288,9 @@
 
 # --------------------------- DTB Generation --------------------------- #
 
-<<<<<<< HEAD
-if not options.bare_metal:
-    if options.dtb_filename:
-        system.workload.dtb_filename = options.dtb_filename
-=======
 if not args.bare_metal:
     if args.dtb_filename:
         system.workload.dtb_filename = args.dtb_filename
->>>>>>> 39f85b7a
     else:
         generateDtb(system)
         system.workload.dtb_filename = path.join(
@@ -341,13 +300,8 @@
     system.workload.dtb_addr = 0x87e00000
 
 # Linux boot command flags
-<<<<<<< HEAD
-    if options.command_line:
-        system.workload.command_line = options.command_line
-=======
     if args.command_line:
         system.workload.command_line = args.command_line
->>>>>>> 39f85b7a
     else:
         kernel_cmd = [
             "console=ttyS0",
