# Copyright (c) 2006-2007 The Regents of The University of Michigan
# All rights reserved.
#
# Redistribution and use in source and binary forms, with or without
# modification, are permitted provided that the following conditions are
# met: redistributions of source code must retain the above copyright
# notice, this list of conditions and the following disclaimer;
# redistributions in binary form must reproduce the above copyright
# notice, this list of conditions and the following disclaimer in the
# documentation and/or other materials provided with the distribution;
# neither the name of the copyright holders nor the names of its
# contributors may be used to endorse or promote products derived from
# this software without specific prior written permission.
#
# THIS SOFTWARE IS PROVIDED BY THE COPYRIGHT HOLDERS AND CONTRIBUTORS
# "AS IS" AND ANY EXPRESS OR IMPLIED WARRANTIES, INCLUDING, BUT NOT
# LIMITED TO, THE IMPLIED WARRANTIES OF MERCHANTABILITY AND FITNESS FOR
# A PARTICULAR PURPOSE ARE DISCLAIMED. IN NO EVENT SHALL THE COPYRIGHT
# OWNER OR CONTRIBUTORS BE LIABLE FOR ANY DIRECT, INDIRECT, INCIDENTAL,
# SPECIAL, EXEMPLARY, OR CONSEQUENTIAL DAMAGES (INCLUDING, BUT NOT
# LIMITED TO, PROCUREMENT OF SUBSTITUTE GOODS OR SERVICES; LOSS OF USE,
# DATA, OR PROFITS; OR BUSINESS INTERRUPTION) HOWEVER CAUSED AND ON ANY
# THEORY OF LIABILITY, WHETHER IN CONTRACT, STRICT LIABILITY, OR TORT
# (INCLUDING NEGLIGENCE OR OTHERWISE) ARISING IN ANY WAY OUT OF THE USE
# OF THIS SOFTWARE, EVEN IF ADVISED OF THE POSSIBILITY OF SUCH DAMAGE.
#
# Authors: Ron Dreslinski

import m5
from m5.objects import *
import os, optparse, sys
m5.AddToPath('../common')

parser = optparse.OptionParser()

parser.add_option("-c", "--cache-levels", type="int", default=2,
                  metavar="LEVELS",
                  help="Number of cache levels [default: %default]")
parser.add_option("-a", "--atomic", action="store_true",
                  help="Use atomic (non-timing) mode")
parser.add_option("-b", "--blocking", action="store_true",
                  help="Use blocking caches")
parser.add_option("-l", "--maxloads", default="1G", metavar="N",
                  help="Stop after N loads [default: %default]")
parser.add_option("-m", "--maxtick", type="int", default=m5.MaxTick,
                  metavar="T",
                  help="Stop after T ticks")
parser.add_option("-n", "--numtesters", type="int", default=8,
                  metavar="N",
                  help="Number of tester pseudo-CPUs [default: %default]")
parser.add_option("-p", "--protocol", default="moesi",
                  help="Coherence protocol [default: %default]")

parser.add_option("-f", "--functional", type="int", default=0,
                  metavar="PCT",
                  help="Target percentage of functional accesses "
                  "[default: %default]")
parser.add_option("-u", "--uncacheable", type="int", default=0,
                  metavar="PCT",
                  help="Target percentage of uncacheable accesses "
                  "[default: %default]")

(options, args) = parser.parse_args()

if args:
     print "Error: script doesn't take any positional arguments"
     sys.exit(1)

# Should generalize this someday... would be cool to have a loop that
# just iterates, adding a level of caching each time.
#if options.cache_levels != 2 and options.cache_levels != 0:
#     print "Error: number of cache levels must be 0 or 2"
#     sys.exit(1)

if options.blocking:
     num_l1_mshrs = 1
     num_l2_mshrs = 1
else:
     num_l1_mshrs = 12
     num_l2_mshrs = 92

block_size = 64

# --------------------
# Base L1 Cache
# ====================

class L1(BaseCache):
    latency = '1ns'
    block_size = block_size
    mshrs = num_l1_mshrs
    tgts_per_mshr = 8
    protocol = CoherenceProtocol(protocol=options.protocol)

# ----------------------
# Base L2 Cache
# ----------------------

class L2(BaseCache):
    block_size = block_size
    latency = '10ns'
    mshrs = num_l2_mshrs
    tgts_per_mshr = 16
    write_buffers = 8
    protocol = CoherenceProtocol(protocol=options.protocol)

if options.numtesters > block_size:
     print "Error: Number of testers limited to %s because of false sharing" \
           % (block_size)
     sys.exit(1)

cpus = [ MemTest(atomic=options.atomic, max_loads=options.maxloads,
                 percent_functional=options.functional,
                 percent_uncacheable=options.uncacheable,
                 progress_interval=1000)
         for i in xrange(options.numtesters) ]

# system simulated
system = System(cpu = cpus, funcmem = PhysicalMemory(),
<<<<<<< HEAD
                physmem = PhysicalMemory(latency = "50ns"), membus = Bus(clock="500MHz", width=16))
=======
                physmem = PhysicalMemory(latency = "100ns"),
                membus = Bus(clock="500MHz", width=16))
>>>>>>> 35cf19d4

# l2cache & bus
if options.cache_levels == 2:
    system.toL2Bus = Bus(clock="500MHz", width=16)
    system.l2c = L2(size='64kB', assoc=8)
    system.l2c.cpu_side = system.toL2Bus.port

    # connect l2c to membus
    system.l2c.mem_side = system.membus.port

# add L1 caches
for cpu in cpus:
    if options.cache_levels == 2:
         cpu.l1c = L1(size = '32kB', assoc = 4)
         cpu.test = cpu.l1c.cpu_side
         cpu.l1c.mem_side = system.toL2Bus.port
    elif options.cache_levels == 1:
         cpu.l1c = L1(size = '32kB', assoc = 4)
         cpu.test = cpu.l1c.cpu_side
         cpu.l1c.mem_side = system.membus.port
    else:
         cpu.test = system.membus.port
    system.funcmem.port = cpu.functional

# connect memory to membus
system.physmem.port = system.membus.port


# -----------------------
# run simulation
# -----------------------

root = Root( system = system )
if options.atomic:
    root.system.mem_mode = 'atomic'
else:
    root.system.mem_mode = 'timing'

# Not much point in this being higher than the L1 latency
m5.ticks.setGlobalFrequency('1ns')

# instantiate configuration
m5.instantiate(root)

# simulate until program terminates
exit_event = m5.simulate(options.maxtick)

print 'Exiting @ tick', m5.curTick(), 'because', exit_event.getCause()<|MERGE_RESOLUTION|>--- conflicted
+++ resolved
@@ -117,12 +117,8 @@
 
 # system simulated
 system = System(cpu = cpus, funcmem = PhysicalMemory(),
-<<<<<<< HEAD
-                physmem = PhysicalMemory(latency = "50ns"), membus = Bus(clock="500MHz", width=16))
-=======
                 physmem = PhysicalMemory(latency = "100ns"),
                 membus = Bus(clock="500MHz", width=16))
->>>>>>> 35cf19d4
 
 # l2cache & bus
 if options.cache_levels == 2:
