--- conflicted
+++ resolved
@@ -98,7 +98,6 @@
     typedef uint64_t ExtMachInst;
     typedef uint8_t  RegIndex;
 
-<<<<<<< HEAD
     const int NumIntArchRegs = 32;
     const int NumPALShadowRegs = 8;
     const int NumFloatArchRegs = 32;
@@ -124,6 +123,10 @@
     const int ArgumentReg3 = 19;
     const int ArgumentReg4 = 20;
     const int ArgumentReg5 = 21;
+    const int SyscallNumReg = ReturnValueReg;
+    const int SyscallPseudoReturnReg = ArgumentReg4;
+
+
 
     const int LogVMPageSize = 13;	// 8K bytes
     const int VMPageSize = (1 << LogVMPageSize);
@@ -138,59 +141,6 @@
     const int NumIntRegs = NumIntArchRegs + NumPALShadowRegs;
     const int NumFloatRegs = NumFloatArchRegs;
     const int NumMiscRegs = NumMiscArchRegs;
-=======
-    enum {
-        MemoryEnd = 0xffffffffffffffffULL,
-
-        NumIntArchRegs = 32,
-        NumPALShadowRegs = 8,
-        NumFloatArchRegs = 32,
-        // @todo: Figure out what this number really should be.
-        NumMiscArchRegs = 32,
-
-        MaxRegsOfAnyType = 32,
-        // Static instruction parameters
-        MaxInstSrcRegs = 3,
-        MaxInstDestRegs = 2,
-
-        // semantically meaningful register indices
-        ZeroReg = 31,	// architecturally meaningful
-        // the rest of these depend on the ABI
-        StackPointerReg = 30,
-        GlobalPointerReg = 29,
-        ProcedureValueReg = 27,
-        ReturnAddressReg = 26,
-        ReturnValueReg = 0,
-        SyscallNumReg = 0,
-        FramePointerReg = 15,
-        ArgumentReg0 = 16,
-        ArgumentReg1 = 17,
-        ArgumentReg2 = 18,
-        ArgumentReg3 = 19,
-        ArgumentReg4 = 20,
-        ArgumentReg5 = 21,
-        SyscallSuccessReg = 19,
-        // Some OS use a second register (o1) to return a second value
-        // for some syscalls
-        SyscallPseudoReturnReg = ArgumentReg4,
-
-        LogVMPageSize = 13,	// 8K bytes
-        VMPageSize = (1 << LogVMPageSize),
-
-        BranchPredAddrShiftAmt = 2, // instructions are 4-byte aligned
-
-        WordBytes = 4,
-        HalfwordBytes = 2,
-        ByteBytes = 1,
-        DepNA = 0,
-    };
-
-    enum {
-        NumIntRegs = NumIntArchRegs + NumPALShadowRegs,
-        NumFloatRegs = NumFloatArchRegs,
-        NumMiscRegs = NumMiscArchRegs
-    };
->>>>>>> ce3a6343
 
     // These enumerate all the registers for dependence tracking.
     enum DependenceTags {
@@ -391,9 +341,6 @@
     template <class XC>
     void zeroRegisters(XC *xc);
 
-<<<<<<< HEAD
-    const Addr MaxAddr = (Addr)-1;
-=======
     static inline void setSyscallReturn(SyscallReturn return_value, RegFile *regs)
     {
         // check for error condition.  Alpha syscall convention is to
@@ -410,39 +357,6 @@
         }
     }
 
-//typedef AlphaISA TheISA;
-
-//typedef TheISA::MachInst MachInst;
-//typedef TheISA::Addr Addr;
-//typedef TheISA::RegIndex RegIndex;
-//typedef TheISA::IntReg IntReg;
-//typedef TheISA::IntRegFile IntRegFile;
-//typedef TheISA::FloatReg FloatReg;
-//typedef TheISA::FloatRegFile FloatRegFile;
-//typedef TheISA::MiscReg MiscReg;
-//typedef TheISA::MiscRegFile MiscRegFile;
-//typedef TheISA::AnyReg AnyReg;
-//typedef TheISA::RegFile RegFile;
-
-//const int NumIntRegs   = TheISA::NumIntRegs;
-//const int NumFloatRegs = TheISA::NumFloatRegs;
-//const int NumMiscRegs  = TheISA::NumMiscRegs;
-//const int TotalNumRegs = TheISA::TotalNumRegs;
-//const int VMPageSize   = TheISA::VMPageSize;
-//const int LogVMPageSize   = TheISA::LogVMPageSize;
-//const int ZeroReg = TheISA::ZeroReg;
-//const int StackPointerReg = TheISA::StackPointerReg;
-//const int GlobalPointerReg = TheISA::GlobalPointerReg;
-//const int ReturnAddressReg = TheISA::ReturnAddressReg;
-//const int ReturnValueReg = TheISA::ReturnValueReg;
-//const int ArgumentReg0 = TheISA::ArgumentReg0;
-//const int ArgumentReg1 = TheISA::ArgumentReg1;
-//const int ArgumentReg2 = TheISA::ArgumentReg2;
-//const int BranchPredAddrShiftAmt = TheISA::BranchPredAddrShiftAmt;
-const Addr MaxAddr = (Addr)-1;
->>>>>>> ce3a6343
-};
-
 static inline AlphaISA::ExtMachInst
 AlphaISA::makeExtMI(AlphaISA::MachInst inst, const uint64_t &pc) {
 #if FULL_SYSTEM
